Hi there, you've found the text file!

Add your name to the list when you've found the file:
- Tristan Misko
<<<<<<< HEAD
- Minh Nguyen
- Daya Khunkhun
- Justin Laskowski
=======
- Max Strongman
>>>>>>> 8c85d34e

After adding your name, you'll need to save your work.  But how?

1) Save your text file with the change.
This saves your work locally, so that if you close the file you won't lose your changes.
But how do we make it so that everyone can see your saved work?

2) Create a new branch entitled "[YOUR NAME HERE]-branch" by typing
	git checkout -b [YOUR NAME HERE]-branch
into your command line.  For example, I typed
	git checkout -b tristan-branch
Branching allows us to work in parallel and control how we merge in changes.  We won't always
need to make new branches every time we use git, but we should always be working on separate
branches so that we don't run into merge conflicts down the line.

help minh pls

3) "Stage" your changes by running
	git add .
on your command line. This tells git that you want to create a commit (think, "save point").
You could add files individually by running something like
	git add assignment-1.txt
on the command line, but we usually always use the "." wildcard to tell git to stage all of the
files we have changed.

4) "Commit" your changes by running
	git commit -m "completed assignment 1"
Commit messages should say what you've done during your session.  Commit often! When I work on
project, I use commits to set clear goals, and I commit everytime I execute on the goal.  For
example, I might have three tasks for the day: implement the size(), contains(), and remove()
methods (i.e. functions) for an object.  I would make at least 3 commits, perhaps called
"implemented size() method," "implemented contains()", etc., and I might make more commits
if I fixed a bug or something like that ("fixed bug in remove method").  This helps you remember
what you've done and provides a nice way of organizing your work and keeping you focused.

5) "Push" your changes to GitHub by running
	git push origin [your-branch-name]
Commiting means you've created a local save point (git runs lcoally on your machine and is not the same
as GitHub), but now we want others to be able to access them.  To do this, we "push" our changes up to
the GitHub repository from which you downloaded this file.  That will create a new branch in the
GitHub repo that we can all see.  If all goes well, we'll have several different branches with all of
our names in addition to the master branch.

You'll get super used to the add, commit, push workflow after using it for a little while!

Best of luck and happy commiting,

Tristan<|MERGE_RESOLUTION|>--- conflicted
+++ resolved
@@ -2,13 +2,10 @@
 
 Add your name to the list when you've found the file:
 - Tristan Misko
-<<<<<<< HEAD
 - Minh Nguyen
 - Daya Khunkhun
 - Justin Laskowski
-=======
 - Max Strongman
->>>>>>> 8c85d34e
 
 After adding your name, you'll need to save your work.  But how?
 
