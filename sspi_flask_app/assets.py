from flask_assets import Bundle


def compile_static_assets(assets):
    """Configure bundle building and minification of css and js"""
    print("Rebuilding Static Assets")
    home_style_bundle = Bundle(
        'client_bp/css/variables.css',
        'client_bp/css/base.css',
        'client_bp/css/components/*.css',
        'client_bp/css/templates/*.css',
        'client_bp/css/charts/*.css',
        'client_bp/css/pages/*.css',
        filters='cssmin',
        output='client_bp/style.css',
    )
    home_js_bundle = Bundle(
        'client_bp/dist/*.js',
        'client_bp/js/*.js',
        'client_bp/charts/plugins/extrapolate-backward-plugin.js',
        'client_bp/charts/plugins/chart-interaction-plugin.js',
        'client_bp/charts/plugins/pillar-breakdown-interaction-plugin.js',
        'client_bp/charts/components/*.js',
<<<<<<< HEAD
        'client_bp/charts/panel/country-pillar-panel-chart.js',
=======
>>>>>>> 49f85ab4
        'client_bp/charts/panel/panel-chart.js',
        'client_bp/charts/panel/series-panel-chart.js',
        'client_bp/charts/panel/score-panel-chart.js',
        'client_bp/charts/panel/indicator-panel-chart.js',
        'client_bp/charts/panel/sspi-panel-chart.js',
        'client_bp/charts/panel/country-pillar-panel-chart.js',
        'client_bp/charts/static/*.js',
        'client_bp/charts/dynamic/*.js',
        'client_bp/charts/matrix/*.js',
        filters='jsmin',
        output='client_bp/script.js',
    )
    assets.register('home_style_bundle', home_style_bundle)
    assets.register('home_js_bundle', home_js_bundle)
    home_js_bundle.build()
    home_style_bundle.build()
    return assets<|MERGE_RESOLUTION|>--- conflicted
+++ resolved
@@ -21,10 +21,6 @@
         'client_bp/charts/plugins/chart-interaction-plugin.js',
         'client_bp/charts/plugins/pillar-breakdown-interaction-plugin.js',
         'client_bp/charts/components/*.js',
-<<<<<<< HEAD
-        'client_bp/charts/panel/country-pillar-panel-chart.js',
-=======
->>>>>>> 49f85ab4
         'client_bp/charts/panel/panel-chart.js',
         'client_bp/charts/panel/series-panel-chart.js',
         'client_bp/charts/panel/score-panel-chart.js',
