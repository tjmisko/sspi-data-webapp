--- conflicted
+++ resolved
@@ -10,39 +10,6 @@
 
 {% block content %}
 <article class="page-content">
-<<<<<<< HEAD
-    <section class="hero-box">
-        <div class="hero-textbox"> 
-            <h1 class="hero-title">Sustainable and Shared-Prosperity Policy Index 2018</h1>
-            <p class="hero-p">
-                The 2018 SSPI measures the strength of national policies across
-                57 policy indicators across 49 countries in the year 2018. This 
-                "static" index is the progenitor to the 2000-2023 "dynamic" SSPI
-                presented <a href="/">here</a>.
-            </p> 
-            <p class="hero-p"> 
-                The SSPI organizes indicators into categories, each
-                of measures the performance of a package of related
-                policies in a specific sector. Categories are grouped into
-                pillars corresponding to the three core tasks of
-                government in the twenty-first century.
-            </p>
-        </div>
-        <div class="hero-aside-wrapper"> 
-            <div class="aside-box">
-                <h2 class="hero-title">National Policies to Support Sustainable, Equitable Economies</h2>
-                <p class="hero-p">
-                    Our working paper conducts an in-depth cross-sectional
-                    analysis of country polcies from 2018 working paper using the SSPI.
-                </p>
-                <div class="aside-navigation">
-                    <a class="home-link aside-link" href="https://irle.berkeley.edu/publications/working-papers/national-policies-to-support-sustainable-equitable-economies/" target="_blank">
-                        IRLE Working Paper
-                    </a>
-                    <a class="home-link aside-link" href="https://irle.berkeley.edu/research-centers/climate-and-society-center/" target="_blank">
-                        IRLE Climate and Society Center
-                    </a>
-=======
     <section class="page-section">
         <div class="content-container">
             <div class="hero-box">
@@ -78,7 +45,6 @@
                             </a>
                         </div>
                     </div>
->>>>>>> 49f85ab4
                 </div>
             </div>
         </div>
