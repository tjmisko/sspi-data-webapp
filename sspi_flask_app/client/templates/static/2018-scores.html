{% extends 'layout.html' %}

{% block subheader %}
{% include 'subheader.html' %}
{% endblock %}

{% block title %}
<title>SSPI Scores</title>
{% endblock %}

{% block javascript %}
{% endblock %}

{% block stylesheet %}
<link rel="preconnect" href="https://fonts.googleapis.com">
<link rel="preconnect" href="https://fonts.gstatic.com" crossorigin>
<link href="https://fonts.googleapis.com/css2?family=Abril+Fatface&family=REM:wght@100;300;400;600&display=swap" rel="stylesheet">
<link href="https://fonts.googleapis.com/css2?family=Abril+Fatface&family=Libre+Baskerville:wght@400;700&family=REM:wght@100;300;400;600&display=swap" rel="stylesheet">
{% endblock %}

{% block content %}
    <section class=" page-section">
        <div class="content-container">
            <div class="score-bar-overall-box">
                <h2>Policy Scores and Ranks: Sustainable and Shared Prosperity Policy Index 2018</h2>
                <p> Use the charts below to compare scores and ranks
                across countries for the SSPI and its underlying pillars
                and categories. Click a country's bar on any chart to
                highlight it on all charts, showing a country's policy
                strengths and weaknesses, both in absolute terms and
                relative to other countries.</p>
                <div id="sspi-score-bar-parent" class="score-bar-parent"></div>
            </div>
        </div>
    </section>
    <section class="page-section">
        <div class="content-container">
            <div class="pillar-chart-box">
                <h2>Scores and Ranks: SSPI Pillars</h2>
                <div class="static-pillar-par-box">
                    <p>The SSPI is comprised of three pillars:
                    Sustainability, Market Structure, and Public
                    Goods. </p>
                    <ul> 
                        <li> Public Goods is the strongest
                        pillar with a low spread around a
                        comparatively high average. </li> 
                        <li> Sustainability has the weakest average,
                        but few strong performers, and few
                        exceptionally weak performers. All
                        countries must improve Sustainability
                        policies</li>
                        <li>Market structure has an average nearly
                        as low as Sustainability, but a higher
                        spread around that average.</li>
                    </ul>
                <div
                <div class="score-bar-pillar-flexbox">
                    <div id="sus-score-bar-parent" class="score-bar-parent"></div>
                    <div id="ms-score-bar-parent" class="score-bar-parent"></div>
                    <div id="pg-score-bar-parent" class="score-bar-parent"></div>
                </div>
            </div>
        </div>
    </section>
    <script defer>
<<<<<<< HEAD
        const scoreBarSSPIParent = document.getElementById('sspi-score-bar-parent');
        const scoreBarSUSParent = document.getElementById('sus-score-bar-parent');
        const scoreBarMSParent = document.getElementById('ms-score-bar-parent');
        const scoreBarPGParent = document.getElementById('pg-score-bar-parent');
        window.scoreBarSSPI = new ScoreBarStatic(scoreBarSSPIParent, "SSPI");
window.scoreBarSUS = new ScoreBarStatic(scoreBarSUSParent, "SUS", { SSPIColors.SUS, width=450 });
window.scoreBarMS = new ScoreBarStatic(scoreBarMSParent, "MS", { SSPIColors.MS, width=450 } );
window.scoreBarPG = new ScoreBarStatic(scoreBarPGParent, "PG", { SSPIColors.PG, width=450 });
        window.chartObjectRegistry = [scoreBarSSPI, scoreBarSUS, scoreBarMS, scoreBarPG];
=======
    const scoreBarSSPIParent = document.getElementById('sspi-score-bar-parent');
    const scoreBarSUSParent = document.getElementById('sus-score-bar-parent');
    const scoreBarMSParent = document.getElementById('ms-score-bar-parent');
    const scoreBarPGParent = document.getElementById('pg-score-bar-parent');
    window.SSPICharts.push(new ScoreBarStatic(scoreBarSSPIParent, "SSPI"));
    window.SSPICharts.push(new ScoreBarStatic(scoreBarSUSParent, "SUS", SSPIColors.SUS, width=375));
    window.SSPICharts.push(new ScoreBarStatic(scoreBarMSParent, "MS", SSPIColors.MS, width=375));
    window.SSPICharts.push(new ScoreBarStatic(scoreBarPGParent, "PG", SSPIColors.PG, width=375));
    setTimeout(() => {
        window.SSPICharts[1].title.innerHTML = "Sustainability"
        window.SSPICharts[2].title.innerHTML = "Market Structure"
        window.SSPICharts[3].title.innerHTML = "Public Goods"
    }, 1000)
>>>>>>> 49f85ab4
    </script>
{% endblock %}<|MERGE_RESOLUTION|>--- conflicted
+++ resolved
@@ -64,17 +64,6 @@
         </div>
     </section>
     <script defer>
-<<<<<<< HEAD
-        const scoreBarSSPIParent = document.getElementById('sspi-score-bar-parent');
-        const scoreBarSUSParent = document.getElementById('sus-score-bar-parent');
-        const scoreBarMSParent = document.getElementById('ms-score-bar-parent');
-        const scoreBarPGParent = document.getElementById('pg-score-bar-parent');
-        window.scoreBarSSPI = new ScoreBarStatic(scoreBarSSPIParent, "SSPI");
-window.scoreBarSUS = new ScoreBarStatic(scoreBarSUSParent, "SUS", { SSPIColors.SUS, width=450 });
-window.scoreBarMS = new ScoreBarStatic(scoreBarMSParent, "MS", { SSPIColors.MS, width=450 } );
-window.scoreBarPG = new ScoreBarStatic(scoreBarPGParent, "PG", { SSPIColors.PG, width=450 });
-        window.chartObjectRegistry = [scoreBarSSPI, scoreBarSUS, scoreBarMS, scoreBarPG];
-=======
     const scoreBarSSPIParent = document.getElementById('sspi-score-bar-parent');
     const scoreBarSUSParent = document.getElementById('sus-score-bar-parent');
     const scoreBarMSParent = document.getElementById('ms-score-bar-parent');
@@ -88,6 +77,5 @@
         window.SSPICharts[2].title.innerHTML = "Market Structure"
         window.SSPICharts[3].title.innerHTML = "Public Goods"
     }, 1000)
->>>>>>> 49f85ab4
     </script>
 {% endblock %}