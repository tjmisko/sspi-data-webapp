--- conflicted
+++ resolved
@@ -7,16 +7,9 @@
     <p> The SSPI brings together data from diverse sources to score policy.  We group our indicators together into policy categories to
     measure the policy package that a country </p>
 </section>
-<<<<<<< HEAD
-=======
 
 
 <h2>Indicator Table</h2>
     <div id="methodology-indicator-table"></div>
->>>>>>> b192d40c
 
-
-<h2>Indicator Table</h2>
-
-<div id="methodology-indicator-table"></div>
 {% endblock %}