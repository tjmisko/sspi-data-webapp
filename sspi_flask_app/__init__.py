--- conflicted
+++ resolved
@@ -7,9 +7,6 @@
 from flask_pymongo import MongoClient
 from flask_bcrypt import Bcrypt
 from flask_assets import Environment
-<<<<<<< HEAD
-from sspi_flask_app.models.database import MongoWrapper, SSPIMainDataV3, SSPIMetadata, SSPIRawAPIData, SSPICleanAPIData, SSPIPartialAPIData, SSPIProductionData, SSPIStaticRadarData, SSPICountryCharacteristics
-=======
 from sspi_flask_app.models.database import (
     MongoWrapper,
     SSPIMainDataV3,
@@ -19,7 +16,6 @@
     SSPIPartialAPIData,
     SSPIProductionData
 )
->>>>>>> e0eaee89
 from .assets import compile_static_assets
 
 db = SQLAlchemy()
