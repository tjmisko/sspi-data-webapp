import secrets
from flask import (
    current_app as app,
    Blueprint,
    Response,
    jsonify,
    render_template,
    request,
    url_for,
    redirect,
    flash
)
from sspi_flask_app.models.usermodel import User, db
from sspi_flask_app import login_manager, flask_bcrypt
# from sqlalchemy_serializer import SerializerMixin
# from flask_sqlalchemy import SQLAlchemy
from flask_login import (
    fresh_login_required,
    login_user,
    login_required,
    logout_user,
    current_user
)
from flask_wtf import FlaskForm
from wtforms import StringField, PasswordField, SubmitField, BooleanField
from wtforms.validators import InputRequired, Length, ValidationError, Regexp
from urllib.parse import urljoin, urlparse


auth_bp = Blueprint(
    'auth_bp', __name__,
    template_folder='templates',
    static_folder='static',
    static_url_path='/auth/static'
)

login_manager.login_view = "auth_bp.login"


@login_manager.user_loader
def load_user(user_id):
    app.logger.debug(f"User Loader: Loading user {user_id} from session")
    user = User.query.get(user_id)
    if not user:
        app.logger.warning(f"User Loader: User {user_id} not found in session")
        return None
    app.logger.info(f"User Loader: Found user {user.username} in session")
    return user


class UpdatePasswordForm(FlaskForm):
    username = StringField(validators=[InputRequired(), Length(
        min=4, max=20)], render_kw={"placeholder": "Username"}, label="Username")
    oldpassword = PasswordField(validators=[InputRequired(), Length(
        min=4, max=20)], render_kw={"placeholder": "Old Password"}, label="Old Password")
    newpassword = PasswordField(validators=[InputRequired(), Length(
        min=4, max=20)], render_kw={"placeholder": "New Password"}, label="New Password")
    newpasswordconfirm = PasswordField(validators=[InputRequired(), Length(
        min=4, max=20)], render_kw={"placeholder": "Confirm Password"}, label="Confirm Password")
    submit = SubmitField("Change Password")


class RegisterForm(FlaskForm):
    username = StringField(
        validators=[
            InputRequired(),
            Length(min=6, max=20)
        ],
        render_kw={"placeholder": "Username"}
    )
    password = PasswordField(
        validators=[
            InputRequired(),
            Length(min=8, max=32),
            Regexp(
                r'^(?=.*\d)(?=.*[A-Z])(?=.*[a-z])(?=.*[\-!@#$%^&*()_+])[A-Za-z\d!\-@#$%^&*()_+]+$',
                message=(
                    "Password must contain at least one lowercase letter, ",
                    "one uppercase letter, one digit, and one special character."
                )
            )
        ],
        render_kw={"placeholder": "Password"})
    submit = SubmitField("Register")

    def validate_username(self, username):
        # query the database to check whether the submitted new username is taken
        username_taken = User.query.filter_by(username=username.data).first()
        # if the username is taken, raise a validation ValidationError
        if username_taken:
            raise ValidationError("That username is already taken!")


class LoginForm(FlaskForm):
    username = StringField(validators=[InputRequired(), Length(
        min=4, max=20)], render_kw={"placeholder": "Username"}, label="Username")
    password = PasswordField(validators=[InputRequired(), Length(
        min=4, max=20)], render_kw={"placeholder": "Password"}, label="Password")
    remember_me = BooleanField(default=False, label="Remember me for 30 days")
    submit = SubmitField("Login as Administrator")


@auth_bp.route('/login', methods=['GET', 'POST'])
def login():
    next = request.args.get('next', None)
    if current_user.is_authenticated:
        return redirect(url_for('client_bp.data'))
    login_form = LoginForm()
    if not login_form.validate_on_submit():
        return render_template('login.html', form=login_form, title="Login")
    user = User.query.filter_by(username=login_form.username.data).first()
    if user is None or not flask_bcrypt.check_password_hash(user.password, login_form.password.data):
        flash("Invalid username or password")
        return render_template('login.html', form=login_form, error="Invalid username or password", title="Login")
    if login_form.remember_me:
        login_user(user, remember=True,
                   duration=app.config['REMEMBER_COOKIE_DURATION'])
    login_user(user)
<<<<<<< HEAD
=======
    if not next:
        return redirect(url_for("client_bp.data"))
>>>>>>> b1de689e
    if not is_safe_url(next):
        return Response("Invalid next URL", status=400, mimetype='text/plain')
    flash("Login Successful! Redirecting...")
    app.logger.info(f"User {user.username} successful login")
    return redirect(url_for(next))


@auth_bp.route('/remote/session/login', methods=['POST'])
def remote_login():
    auth_header = request.headers.get('Authorization', None)
    if not auth_header or not auth_header.startswith('Bearer '):
        app.logger.warning("No API key provided or incorrect format!")
        response = jsonify({"message": "No API key provided or incorrect format"})
        return Response(response, status=401, mimetype='application/json')
    api_token = str(auth_header).replace("Bearer ", "")
    if not api_token:
        app.logger.warning("No API key provided!")
        response = jsonify({"message": "No API key provided"})
        return Response(response, status=401, mimetype='application/json')
    user = User.query.filter_by(apikey=api_token).first()
    if user is not None:
        login_user(user, remember=True,
                   duration=app.config['REMEMBER_COOKIE_DURATION'])
        app.logger.info(f"User {user.username} successful login")
        return "Remote Login Successful"
    app.logger.warning("Login attempt failed!")
    return Response({"message": "Invalid API key"}, status=401, mimetype='application/json')


@auth_bp.route('/logout', methods=['GET', 'POST'])
@login_required
def logout():
    current_username = current_user.username
    app.logger.info(f"Processing logout request for {current_username}")
    logout_user()
    app.logger.info(f"User {current_username} logged out")
    return redirect(url_for('client_bp.home'))


@auth_bp.route('/register', methods=['GET', 'POST'])
@fresh_login_required
def register():
    register_form = RegisterForm()
    if register_form.validate_on_submit():
        hashed_password = flask_bcrypt.generate_password_hash(
            register_form.password.data)
        new_user = User(username=register_form.username.data, password=hashed_password,
                        secretkey=secrets.token_hex(32), apikey=secrets.token_hex(64))
        db.session.add(new_user)
        db.session.commit()
        return redirect(url_for('auth_bp.login'))
    return render_template('register.html', form=register_form, title="Register")


# @auth_bp.route("/auth/update/password", methods=["GET", "POST"])
# @fresh_login_required
# def update_password():
#     update_password_form = UpdatePasswordForm()
#     if update_password_form.validate_on_submit():
#         user = User.query.filter_by(username=current_user.username).first()
#         if user and flask_bcrypt.check_password_hash(user.password, update_password_form.oldpassword.data):
#             user.password = flask_bcrypt.generate_password_hash(update_password_form.newpassword.data)
#             db.session.commit()
#             flash("Password updated successfully")
#             return redirect(url_for('auth_bp.update_password'))
#         else:
#             flash("Incorrect password")
#             return redirect(url_for('auth_bp.update_password'))
#     return render_template('change_password.html', form=update_password_form, title="Change Password")

@auth_bp.route('/auth/clear', methods=['GET'])
@fresh_login_required
def clear():
    db.drop_all()
    return redirect(url_for('auth_bp.login'))


@auth_bp.route('/auth/query', methods=['GET'])
@fresh_login_required
def query():
    return str(db.session.query(User).all())


@auth_bp.route('/auth/token', methods=['GET'])
@fresh_login_required
def token():
    return str(current_user.apikey)


def is_safe_url(target):
    """
    Check if the target URL is a valid endpoint within the Flask application.
    """
    if not target:
        return redirect(url_for('client_bp.home'))
    ref_url = urlparse(request.host_url)
    test_url = urlparse(urljoin(request.host_url, target))
    if test_url.scheme not in ('http', 'https') or ref_url.netloc != test_url.netloc:
        return False
    return target in {str(rule) for rule in app.url_map.iter_rules()}


@login_manager.unauthorized_handler
def unauthorized():
    return "Unauthorized to Access Requested Route", 401


@login_manager.request_loader
def load_user_from_request(request):
    app.logger.debug(f"request_loader fired for request {request}")
    auth_header = request.headers.get('Authorization')
    if not auth_header:
        return None
    api_token = str(auth_header).replace("Bearer ", "")
    if not api_token:
        app.logger.warning("No API key provided!")
        return None
    user = User.query.filter_by(apikey=api_token).first()
    if not user:
        app.logger.warning("No user associated with provided API key")
        return None
    app.logger.info(f"User {user.username} Loaded from API Key")
    return user<|MERGE_RESOLUTION|>--- conflicted
+++ resolved
@@ -116,11 +116,8 @@
         login_user(user, remember=True,
                    duration=app.config['REMEMBER_COOKIE_DURATION'])
     login_user(user)
-<<<<<<< HEAD
-=======
     if not next:
         return redirect(url_for("client_bp.data"))
->>>>>>> b1de689e
     if not is_safe_url(next):
         return Response("Invalid next URL", status=400, mimetype='text/plain')
     flash("Login Successful! Redirecting...")
