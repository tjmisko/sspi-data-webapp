<<<<<<< HEAD
from flask import Blueprint
from flask_login import current_user, login_required
from .. import sspi_raw_api_data, sspi_clean_api_data, sspi_main_data_v3, sspi_metadata, sspi_final_dynamic_data, sspi_imputed_data
=======
from flask import Blueprint, flash, redirect, url_for
from flask_login import current_user, login_required
from .. import sspi_raw_api_data, sspi_clean_api_data, sspi_main_data_v3, sspi_metadata, sspi_dynamic_data, sspi_imputed_data
>>>>>>> b192d40c
from bson import json_util
import json
import math
from datetime import datetime

api_bp = Blueprint(
    'api_bp', __name__,
    template_folder='templates',
    static_folder='static',
    url_prefix='/api/v1'
)

# some common utility functions used across the api core functionality

def raw_data_available(IndicatorCode):
    """
    Check if indicator is in database
    """
    return bool(sspi_raw_api_data.find_one({"collection-info.IndicatorCode": IndicatorCode}))

def parse_json(data):
    return json.loads(json_util.dumps(data))

def print_json(data):
    print(json.dumps(data, indent=4, sort_keys=True))

def string_to_float(string):
    """
    Passes back string 'NaN' instead of float NaN
    """
    if math.isnan(float(string)):
        return "NaN"
    return float(string)

def string_to_int(string):
    return int(string)

def missing_countries(sspi_country_list, source_country_list):
    missing_countries = []
    for country in sspi_country_list:
        if country not in source_country_list:
            missing_countries.append(country)
    return missing_countries

def added_countries(sspi_country_list, source_country_list):
    additional_countries = []
    for other_country in source_country_list:
        if other_country not in sspi_country_list:
            additional_countries.append(other_country)
    return additional_countries

def lookup_database(database_name):
    """
    Utility function used for safe database lookup
    Returns nothing if the database name is incorrect
    """
    if database_name == "sspi_main_data_v3":
        return sspi_main_data_v3
    elif database_name == "sspi_raw_api_data":
        return sspi_raw_api_data
    elif database_name == "sspi_clean_api_data":
        return sspi_clean_api_data
    elif database_name == "sspi_imputed_data":
        return sspi_imputed_data
    elif database_name == "sspi_metadata":
        return sspi_metadata
<<<<<<< HEAD
    elif database_name == "sspi_final_dynamic_data":
        return sspi_final_dynamic_data
=======
    elif database_name == "sspi_dynamic_data":
        return sspi_dynamic_data
>>>>>>> b192d40c

# utility functions
def format_m49_as_string(input):
    """
    Utility function ensuring that all M49 data is correctly formatted as a
    string of length 3 for use with the pycountry library
    """
    input = int(input)
    if input >= 100:
        return str(input) 
    elif input >= 10:
        return '0' + str(input)
    else: 
        return '00' + str(input)
    
def fetch_raw_data(IndicatorCode):
    """
    Utility function that handles querying the database
    """
    mongoQuery = {"collection-info.IndicatorCode": IndicatorCode}
    raw_data = parse_json(sspi_raw_api_data.find(mongoQuery))
    return raw_data

#############################
# Collect Storage Utilities #
#############################

def raw_insert_one(observation, IndicatorCode, IntermediateCode="NA", Metadata="NA"):
    """
    Utility Function the response from an API call in the database
    - Observation to be passed as a well-formed dictionary for entry into pymongo
    - IndicatorCode is the indicator code for the indicator that the observation is for
    """
    sspi_raw_api_data.insert_one({
        "collection-info": {
            "IndicatorCode": IndicatorCode,
            "IntermediateCodeCode": IntermediateCode,
            "Metadata": Metadata,
            "CollectedAt": datetime.now()
        },
        "observation": observation
    })
    return 1
    

def raw_insert_many(observation_list, IndicatorCode, IntermediateCode="NA", Metadata="NA"):
    """
    Utility Function 
    - Observation to be past as a list of well form observation dictionaries
    - IndicatorCode is the indicator code for the indicator that the observation is for
    """
    for i, observation in enumerate(observation_list):
        raw_insert_one(observation, IndicatorCode, IntermediateCode, Metadata)
<<<<<<< HEAD
    return i+1
=======
    return i+1

@api_bp.route("/finalize/<indicator_code>")
def finalize(indicator_code):
    api_data = parse_json(sspi_clean_api_data.find({"IndicatorCode": indicator_code}, {"_id": 0}))
    imputed_data = parse_json(sspi_imputed_data.find({"IndicatorCode": indicator_code}, {"_id": 0}))
    print(api_data)
    print(imputed_data)
    final_data = api_data + imputed_data
    print(type(final_data))
    count = len(final_data)
    sspi_dynamic_data.insert_many(final_data)
    flash(f"Inserted {count} documents into SSPI Dynamic Data Database for {indicator_code}")
    return redirect(url_for("api_bp.api_dashboard"))
>>>>>>> b192d40c
<|MERGE_RESOLUTION|>--- conflicted
+++ resolved
@@ -1,12 +1,6 @@
-<<<<<<< HEAD
-from flask import Blueprint
-from flask_login import current_user, login_required
-from .. import sspi_raw_api_data, sspi_clean_api_data, sspi_main_data_v3, sspi_metadata, sspi_final_dynamic_data, sspi_imputed_data
-=======
 from flask import Blueprint, flash, redirect, url_for
 from flask_login import current_user, login_required
 from .. import sspi_raw_api_data, sspi_clean_api_data, sspi_main_data_v3, sspi_metadata, sspi_dynamic_data, sspi_imputed_data
->>>>>>> b192d40c
 from bson import json_util
 import json
 import math
@@ -73,13 +67,8 @@
         return sspi_imputed_data
     elif database_name == "sspi_metadata":
         return sspi_metadata
-<<<<<<< HEAD
-    elif database_name == "sspi_final_dynamic_data":
-        return sspi_final_dynamic_data
-=======
     elif database_name == "sspi_dynamic_data":
         return sspi_dynamic_data
->>>>>>> b192d40c
 
 # utility functions
 def format_m49_as_string(input):
@@ -133,9 +122,6 @@
     """
     for i, observation in enumerate(observation_list):
         raw_insert_one(observation, IndicatorCode, IntermediateCode, Metadata)
-<<<<<<< HEAD
-    return i+1
-=======
     return i+1
 
 @api_bp.route("/finalize/<indicator_code>")
@@ -149,5 +135,4 @@
     count = len(final_data)
     sspi_dynamic_data.insert_many(final_data)
     flash(f"Inserted {count} documents into SSPI Dynamic Data Database for {indicator_code}")
-    return redirect(url_for("api_bp.api_dashboard"))
->>>>>>> b192d40c
+    return redirect(url_for("api_bp.api_dashboard"))