--- conflicted
+++ resolved
@@ -31,61 +31,6 @@
     collected_count = 0
     num_fragments = 24
 
-<<<<<<< HEAD
-
-                filtered_csv_string = df.to_csv(index=False)
-                
-                print(csv_string)
-
-                sspi_raw_api_data.raw_insert_one({"csv": filtered_csv_string}, IndicatorCode, **kwargs)
-                
-    yield f"Collection complete for {IndicatorCode} (EPI {SourceIndicatorCode})"
-
-
-def cleanEDEMOCdata(raw_data):
-    fragments = []
-    for obs in raw_data:
-        try:
-            fragment_num = obs.get("FragmentNumber")
-            csv_fragment = obs.get("Raw", {}).get("csv_fragment", "")
-            if fragment_num is not None and csv_fragment:
-                fragments.append((fragment_num, csv_fragment))
-        except Exception as e:
-            continue
-
-    if not fragments:
-        return "No CSV fragments found for EDEMOC."
-    fragments.sort(key=lambda x: x[0])
-    full_csv = "".join(fragment for _, fragment in fragments)
-    try:
-        df = pd.read_csv(StringIO(full_csv))
-    except Exception as e:
-        return f"Error reading CSV data: {e}"
-    filtered_df = df[['country_text_id', 'year', 'v2x_polyarchy']]
-    filtered_df = df[(df["year"] > 1900) & (df["year"] < 2030)]
-    # Identify year columns. If none are found (since 'year' is already present), we use the existing 'year'.
-    year_columns = [col for col in filtered_df.columns if col.isdigit()]
-    id_vars = [col for col in filtered_df.columns if col not in year_columns]
-    if year_columns:
-        df_melted = filtered_df.melt(
-            id_vars=id_vars,
-            value_vars=year_columns,
-            var_name="Year",
-            value_name="Value"
-        )
-        df_melted["Year"] = df_melted["Year"].astype(int)
-    else:
-        df_melted = filtered_df.rename(columns={"year": "Year", "v2x_polyarchy": "Value"})
-        df_melted["Year"] = df_melted["Year"].astype(int)
-
-    df_sorted = df_melted.sort_values(by=["country_text_id", "Year"])
-    df_sorted["CountryCode"] = df_sorted["country_text_id"]
-    df_sorted["Unit"] = "Index"
-    df_sorted["IndicatorCode"] = "EDEMOC"
-    df_final = df_sorted[["CountryCode", "Year", "Value", "Unit", "IndicatorCode"]]
-    records = df_final.to_dict(orient="records")
-    return records
-=======
     with zipfile.ZipFile(BytesIO(res.content)) as z:
         for filename in z.namelist():
             if ".csv" not in filename:
@@ -110,5 +55,4 @@
                         **kwargs
                     )
                     collected_count += 1
-    yield f"Collection complete for {IndicatorCode} (VDEM {SourceIndicatorCode}). {collected_count} fragments inserted."
->>>>>>> 4518211f
+    yield f"Collection complete for {IndicatorCode} (VDEM {SourceIndicatorCode}). {collected_count} fragments inserted."