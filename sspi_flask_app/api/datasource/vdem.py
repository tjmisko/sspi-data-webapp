--- conflicted
+++ resolved
@@ -23,35 +23,10 @@
     """
     url = "https://v-dem.net/media/datasets/V-Dem-CY-FullOthers_csv_v13.zip"
     res = requests.get(url)
-<<<<<<< HEAD
-    if res.status_code != 200:
-        err = f"(HTTP Error {res.status_code})"
-        yield "Failed to fetch data from source " + err
-        return
-
-=======
->>>>>>> cd55604e
     with zipfile.ZipFile(BytesIO(res.content)) as z:
         for filename in z.namelist():
             if ".csv" not in filename:
                 continue
-<<<<<<< HEAD
-            if f.lower().endswith(".csv"):
-                yield f"Found CSV file: {f}\n"
-                with z.open(f) as data:
-                    csv_string = data.read().decode("utf-8")
-                df = pd.read_csv(StringIO(csv_string))
-                if SourceIndicatorCode not in df.columns:
-                    yield f"Column {SourceIndicatorCode} not found in the CSV."
-                    return
-                df = df[[SourceIndicatorCode]].rename(
-                    columns={SourceIndicatorCode: IndicatorCode})
-                filtered_csv_string = df.to_csv(index=False)
-                print(csv_string)
-                sspi_raw_api_data.raw_insert_one(
-                    {"csv": filtered_csv_string}, IndicatorCode, **kwargs)
-    yield f"Collection complete for {IndicatorCode} (EPI {SourceIndicatorCode})"
-=======
             yield f"Processing file: {filename}\n"
             with z.open(filename) as data:
                 csv_string = data.read().decode("utf-8")
@@ -60,5 +35,4 @@
                     IndicatorCode,
                     **kwargs
                 )
-    yield f"Collection complete for {IndicatorCode} (VDEM {SourceIndicatorCode})."
->>>>>>> cd55604e
+    yield f"Collection complete for {IndicatorCode} (VDEM {SourceIndicatorCode})."