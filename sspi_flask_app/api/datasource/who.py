--- conflicted
+++ resolved
@@ -47,7 +47,6 @@
     return parse_json(cleaned_data_list)
 
 
-<<<<<<< HEAD
 def cleanWHOdata_UHC(raw_data, IndicatorCode, Unit, Description):
     cleaned_data_list = []
     
@@ -65,8 +64,6 @@
     return parse_json(cleaned_data_list)
 
 
-
-=======
 def collectCSTUNTData(**kwargs):
     yield "Collecting data from WHO API\n"
     base_url = "https://apps.who.int/gho/athena/data/GHO/"
@@ -74,5 +71,4 @@
     yield "Fetching from {}\n".format(base_url + stub)
     raw = requests.get(base_url + stub).json()
     sspi_raw_api_data.raw_insert_one(raw, "CSTUNT", **kwargs)
-    yield "Succesfully stored raw CSTUNT data in sspi_raw_api_database!\n"
->>>>>>> d8504249
+    yield "Succesfully stored raw CSTUNT data in sspi_raw_api_database!\n"