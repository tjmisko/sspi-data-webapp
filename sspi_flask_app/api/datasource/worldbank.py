--- conflicted
+++ resolved
@@ -30,7 +30,6 @@
             continue
         if entry["Raw"]["value"] is None:
             continue
-<<<<<<< HEAD
         value = entry["Raw"]["value"]
         if value == "NaN" or value is None or not value:
             continue
@@ -45,41 +44,4 @@
         if "IntermediateCode" in entry.keys():
             clean_obs["IntermediateCode"] = entry["IntermediateCode"]
         clean_data_list.append(clean_obs)
-    return clean_data_list
-=======
-        if value == "NaN" or value == None:
-            continue
-        if "IntermediateCode" in entry.keys():
-            clean_obs_inter = {
-                "CountryCode": iso3,
-                "IndicatorCode": IndName,
-                "IntermediateCode": entry["IntermediateCode"],
-                "Description": entry["Raw"]["indicator"]["value"],
-                "Year": entry["Raw"]["date"],
-                "Unit": unit,
-                "Value": string_to_float(entry["Raw"]["value"])
-            }
-            clean_data_list.append(clean_obs_inter)
-        else:
-            clean_obs_wo_inter = {
-                "CountryCode": iso3,
-                "IndicatorCode": IndName,
-                "Description": entry["Raw"]["indicator"]["value"],
-                "Year": entry["Raw"]["date"],
-                "Unit": unit,
-                "Value": string_to_float(entry["Raw"]["value"])
-            }
-            clean_data_list.append(clean_obs_wo_inter)
-    return clean_data_list
-
-def clean_WB_population(IndicatorCode, Intermediate = "UNPOPL"):
-    if Intermediate != "UNPOPL":
-        return "Intermediate for world bank population should be 'UNPOPL'"
-    pop_data = sspi_raw_api_data.fetch_raw_data(IndicatorCode, IntermediateCode = "UNPOPL")
-    cleaned_pop = cleaned_wb_current(pop_data, IndicatorCode, "Population")
-    return cleaned_pop
-
-
-
-
->>>>>>> 35395dcf
+    return clean_data_list