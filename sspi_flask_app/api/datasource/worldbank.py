from sspi_flask_app.models.database import sspi_raw_api_data
import requests
import time
from pycountry import countries
from ..resources.utilities import string_to_float

def collectWorldBankdata(WorldBankIndicatorCode, IndicatorCode, **kwargs):
    yield f"Collecting data for World Bank Indicator {WorldBankIndicatorCode}\n"
    url_source = f"https://api.worldbank.org/v2/country/all/indicator/{WorldBankIndicatorCode}?format=json"
    response = requests.get(url_source).json()
    total_pages = response[0]['pages']
    for p in range(1, total_pages+1):
        new_url = f"{url_source}&page={p}"
        yield f"Sending Request for page {p} of {total_pages}\n"
        response = requests.get(new_url).json()
        document_list = response[1]
        count = sspi_raw_api_data.raw_insert_many(document_list, IndicatorCode, **kwargs)
        yield f"Inserted {count} new observations into sspi_raw_api_data\n"
        time.sleep(0.5)
    yield f"Collection complete for World Bank Indicator {WorldBankIndicatorCode}"


def cleanedWorldBankData(RawData, IndName):
    """
    Takes in list of collected raw data and our 6 letter indicator code 
    and returns a list of dictionaries with only relevant data from wanted countries
    """
    clean_data_list = []
    for entry in RawData:
        iso3 = entry["Raw"]["countryiso3code"]
        country_data = countries.get(alpha_3=iso3)
        if not country_data:
            continue
        clean_obs = {
            "CountryCode": iso3,
            "CountryName": entry["Raw"]["country"]["value"],
            "IndicatorCode": IndName,
            "Source": "WORLDBANK",
            "YEAR": entry["Raw"]["date"],
            "RAW": entry["Raw"]["value"]
        }
        clean_data_list.append(clean_obs)
    return clean_data_list


def cleaned_wb_current(RawData, IndName, unit):
    """
    Takes in list of collected raw data and our 6 letter indicator code
    and returns a list of dictionaries with only relevant data from wanted countries
    """
    clean_data_list = []
    for entry in RawData:
        iso3 = entry["Raw"]["countryiso3code"]
        country_data = countries.get(alpha_3=iso3)
        if not country_data:
            continue
        if entry["Raw"]["value"] is None:
            continue
        if "IntermediateCode" in entry.keys():
            clean_obs_inter = {
                "CountryCode": iso3,
                "IndicatorCode": IndName,
                "IntermediateCode": entry["IntermediateCode"],
                "Description": entry["Raw"]["indicator"]["value"],
                "Year": entry["Raw"]["date"],
                "Unit": unit,
                "Value": string_to_float(entry["Raw"]["value"])
            }
            clean_data_list.append(clean_obs_inter)
        else:
            clean_obs_wo_inter = {
                "CountryCode": iso3,
                "IndicatorCode": IndName,
                "Description": entry["Raw"]["indicator"]["value"],
                "Year": entry["Raw"]["date"],
                "Unit": unit,
                "Value": string_to_float(entry["Raw"]["value"])
            }
            clean_data_list.append(clean_obs_wo_inter)
        value = entry["Raw"]["value"]
        if value == "NaN" or value is None or not value:
            continue
        clean_obs = {
            "CountryCode": iso3,
            "IndicatorCode": IndName,
            "Description": entry["Raw"]["indicator"]["value"],
            "Year": int(str(entry["Raw"]["date"])),
            "Unit": unit,
            "Value": string_to_float(value)
        }
        if "IntermediateCode" in entry.keys():
            clean_obs["IntermediateCode"] = entry["IntermediateCode"]
        clean_data_list.append(clean_obs)
<<<<<<< HEAD
    return clean_data_list
=======
    return clean_data_list




>>>>>>> 781c5bc2
<|MERGE_RESOLUTION|>--- conflicted
+++ resolved
@@ -91,12 +91,4 @@
         if "IntermediateCode" in entry.keys():
             clean_obs["IntermediateCode"] = entry["IntermediateCode"]
         clean_data_list.append(clean_obs)
-<<<<<<< HEAD
-    return clean_data_list
-=======
-    return clean_data_list
-
-
-
-
->>>>>>> 781c5bc2
+    return clean_data_list