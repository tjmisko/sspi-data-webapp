--- conflicted
+++ resolved
@@ -77,7 +77,6 @@
                 "Value": string_to_float(entry["Raw"]["value"])
             }
             clean_data_list.append(clean_obs_wo_inter)
-<<<<<<< HEAD
 
         ## Not sure what this code was supposed to achieve, but it was causing errors
         ## so I temporarily commented it out:
@@ -95,12 +94,6 @@
         #     "Value": string_to_float(value)
         # }
         # clean_data_list.append(clean_obs)
-    return clean_data_list
-
-
-
-
-=======
         value = entry["Raw"]["value"]
         if value == "NaN" or value is None or not value:
             continue
@@ -115,5 +108,4 @@
         if "IntermediateCode" in entry.keys():
             clean_obs["IntermediateCode"] = entry["IntermediateCode"]
         clean_data_list.append(clean_obs)
-    return clean_data_list
->>>>>>> d8504249
+    return clean_data_list