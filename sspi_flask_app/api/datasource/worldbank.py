--- conflicted
+++ resolved
@@ -7,21 +7,6 @@
 from ... import sspi_raw_api_data
 from ..api import parse_json
 
-<<<<<<< HEAD
-def collectWorldBankdata(indicator_code):
-    url_source = "https://api.worldbank.org/v2/country/all/indicator/" + indicator_code + "?format=JSON" 
-    """make API request"""
-    data = requests.get(url_source).json()
-    npage=data[0]['pages']
-    biglist=data[1] 
-    for p in range(2,npage+1):
-        new_url=url_source+ "&page=" + str(p)
-        response=requests.get(new_url).json()
-        raw_insert_many(response, "GTRANS")
-        time.sleep(1)
-        print(new_url)
-    return "Complete"
-=======
 def collectWorldBankdata(IndicatorCode, RawDataDestination):
     collection_time = datetime.now()
     url_source = "https://api.worldbank.org/v2/country/all/indicator/" + IndicatorCode + "?format=json"
@@ -41,4 +26,3 @@
                 })
         time.sleep(0.5)
     return response
->>>>>>> e94b85b2
