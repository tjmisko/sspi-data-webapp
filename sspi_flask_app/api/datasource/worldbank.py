from sspi_flask_app.models.database import sspi_raw_api_data
import requests
import time
from pycountry import countries
from ..resources.utilities import string_to_float

def collectWorldBankdata(WorldBankIndicatorCode, IndicatorCode, **kwargs):
    yield f"Collecting data for World Bank Indicator {WorldBankIndicatorCode}\n"
    url_source = f"https://api.worldbank.org/v2/country/all/indicator/{WorldBankIndicatorCode}?format=json"
    response = requests.get(url_source).json()
    total_pages = response[0]['pages']
    for p in range(1, total_pages+1):
        new_url = f"{url_source}&page={p}"
        yield f"Sending Request for page {p} of {total_pages}\n"
        response = requests.get(new_url).json()
        document_list = response[1]
        count = sspi_raw_api_data.raw_insert_many(document_list, IndicatorCode, **kwargs)
        yield f"Inserted {count} new observations into sspi_raw_api_data\n"
        time.sleep(0.5)
    yield f"Collection complete for World Bank Indicator {WorldBankIndicatorCode}"


def clean_wb_data(raw_data, IndicatorCode, unit) -> list[dict]:
    clean_data_list = []
<<<<<<< HEAD
    for entry in RawData:
        iso3 = entry["Raw"]["countryiso3code"]
        country_data = countries.get(alpha_3=iso3)
        if not country_data:
            continue
        clean_obs = {
            "CountryCode": iso3,
            "CountryName": entry["Raw"]["country"]["value"],
            "IndicatorCode": IndName,
            "Source": "WORLDBANK",
            "YEAR": entry["Raw"]["date"],
            "RAW": entry["Raw"]["value"]
        }
        clean_data_list.append(clean_obs)
    return clean_data_list

def cleaned_wb_current(RawData, IndName, unit, interpolate = False):
    """
    Takes in list of collected raw data and our 6 letter indicator code 
    and returns a list of dictionaries with only relevant data from wanted countries
    """
    clean_data_list = []
    for entry in RawData:
=======
    for entry in raw_data:
>>>>>>> 35b0b7ff
        iso3 = entry["Raw"]["countryiso3code"]
        country_data = countries.get(alpha_3=iso3)
        if not country_data:
            continue
<<<<<<< HEAD
        value = entry["Raw"]["value"]
        if not interpolate:
            if value == "NaN":
                continue
            if entry["Raw"]["value"] is None:
                continue
        if "IntermediateCode" in entry.keys():
            clean_obs_inter = {
                "CountryCode": iso3,
                "IndicatorCode": IndName,
                "IntermediateCode": entry["IntermediateCode"],
                "Description": entry["Raw"]["indicator"]["value"],
                "Year": entry["Raw"]["date"],
                "Unit": unit,
                "Value": string_to_float(entry["Raw"]["value"])
            }
            clean_data_list.append(clean_obs_inter)
        else:
            clean_obs_wo_inter = {
                "CountryCode": iso3,
                "IndicatorCode": IndName,
                "Description": entry["Raw"]["indicator"]["value"],
                "Year": entry["Raw"]["date"],
                "Unit": unit,
                "Value": string_to_float(entry["Raw"]["value"])
            }
            clean_data_list.append(clean_obs_wo_inter)
    return clean_data_list




=======
        if entry["Raw"]["value"] is None:
            continue
        value = entry["Raw"]["value"]
        if value == "NaN" or value is None or not value:
            continue
        clean_obs = {
            "CountryCode": iso3,
            "IndicatorCode": IndicatorCode,
            "Description": entry["Raw"]["indicator"]["value"],
            "Year": int(str(entry["Raw"]["date"])),
            "Unit": unit,
            "Value": string_to_float(value)
        }
        if "IntermediateCode" in entry.keys():
            clean_obs["IntermediateCode"] = entry["IntermediateCode"]
        clean_data_list.append(clean_obs)
    return clean_data_list
>>>>>>> 35b0b7ff
<|MERGE_RESOLUTION|>--- conflicted
+++ resolved
@@ -22,71 +22,11 @@
 
 def clean_wb_data(raw_data, IndicatorCode, unit) -> list[dict]:
     clean_data_list = []
-<<<<<<< HEAD
-    for entry in RawData:
+    for entry in raw_data:
         iso3 = entry["Raw"]["countryiso3code"]
         country_data = countries.get(alpha_3=iso3)
         if not country_data:
             continue
-        clean_obs = {
-            "CountryCode": iso3,
-            "CountryName": entry["Raw"]["country"]["value"],
-            "IndicatorCode": IndName,
-            "Source": "WORLDBANK",
-            "YEAR": entry["Raw"]["date"],
-            "RAW": entry["Raw"]["value"]
-        }
-        clean_data_list.append(clean_obs)
-    return clean_data_list
-
-def cleaned_wb_current(RawData, IndName, unit, interpolate = False):
-    """
-    Takes in list of collected raw data and our 6 letter indicator code 
-    and returns a list of dictionaries with only relevant data from wanted countries
-    """
-    clean_data_list = []
-    for entry in RawData:
-=======
-    for entry in raw_data:
->>>>>>> 35b0b7ff
-        iso3 = entry["Raw"]["countryiso3code"]
-        country_data = countries.get(alpha_3=iso3)
-        if not country_data:
-            continue
-<<<<<<< HEAD
-        value = entry["Raw"]["value"]
-        if not interpolate:
-            if value == "NaN":
-                continue
-            if entry["Raw"]["value"] is None:
-                continue
-        if "IntermediateCode" in entry.keys():
-            clean_obs_inter = {
-                "CountryCode": iso3,
-                "IndicatorCode": IndName,
-                "IntermediateCode": entry["IntermediateCode"],
-                "Description": entry["Raw"]["indicator"]["value"],
-                "Year": entry["Raw"]["date"],
-                "Unit": unit,
-                "Value": string_to_float(entry["Raw"]["value"])
-            }
-            clean_data_list.append(clean_obs_inter)
-        else:
-            clean_obs_wo_inter = {
-                "CountryCode": iso3,
-                "IndicatorCode": IndName,
-                "Description": entry["Raw"]["indicator"]["value"],
-                "Year": entry["Raw"]["date"],
-                "Unit": unit,
-                "Value": string_to_float(entry["Raw"]["value"])
-            }
-            clean_data_list.append(clean_obs_wo_inter)
-    return clean_data_list
-
-
-
-
-=======
         if entry["Raw"]["value"] is None:
             continue
         value = entry["Raw"]["value"]
@@ -103,5 +43,4 @@
         if "IntermediateCode" in entry.keys():
             clean_obs["IntermediateCode"] = entry["IntermediateCode"]
         clean_data_list.append(clean_obs)
-    return clean_data_list
->>>>>>> 35b0b7ff
+    return clean_data_list