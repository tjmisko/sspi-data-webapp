--- conflicted
+++ resolved
@@ -28,11 +28,6 @@
         country_data = countries.get(alpha_3=iso3)
         if not country_data:
             continue
-<<<<<<< HEAD
-        if entry["Raw"]["value"] is None:
-            continue
-=======
->>>>>>> 0498ba2b
         value = entry["Raw"]["value"]
         if value == "NaN" or value is None or not value:
             continue
