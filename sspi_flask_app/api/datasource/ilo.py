--- conflicted
+++ resolved
@@ -26,18 +26,6 @@
 
 def cleanILOData(IndicatorCode):
     data = sspi_raw_api_data.fetch_raw_data(IndicatorCode)
-<<<<<<< HEAD
- #   print(type(data[0]['Raw']))
-    data_decoded = str(data[0]['Raw'])
-    # print(data_raw)
-    print(len(data_decoded))
-    # loaded_json = json.loads(data_decoded[44500:45000])
-    substring = data_decoded[40000:50000]
-    structures = re.findall(pattern = "structures", string = data_decoded)
-    # metadata = str(data0]['Raw']["structures"]
-    str(structures)
-    return data_decoded
-=======
     # print(type(data[0]['Raw']))
     data_decoded = str(data[0]['Raw'])[2:-1]
     fixed_string = re.sub("<a.*</a>.}", "\"", data_decoded)
@@ -45,5 +33,4 @@
     print("============================")
     print(fixed_string[43000:45000])
     loaded_json = json.loads(fixed_string)
-    return fixed_string
->>>>>>> b0ddb7a2
+    return fixed_string