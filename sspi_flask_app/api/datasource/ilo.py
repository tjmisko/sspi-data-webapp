--- conflicted
+++ resolved
@@ -1,15 +1,10 @@
 import requests
 from sspi_flask_app.models.database import sspi_raw_api_data
-<<<<<<< HEAD
 from io import BytesIO
 import zipfile
 
-=======
->>>>>>> 46906b29
-
 def collectILOData(ILOIndicatorCode, IndicatorCode, QueryParams="", URLParams=[], **kwargs):
     yield "Sending Data Request to ILO API\n"
-<<<<<<< HEAD
     api_url = f"https://sdmx.ilo.org/rest/data/ILO,{ILOIndicatorCode}"
     if QueryParams:
         api_url += f"/{QueryParams}/?format=csv"
@@ -20,23 +15,13 @@
         api_url += "&".join(URLParams)
     yield "Requesting data from " + api_url
     response_obj = requests.get(api_url)
-=======
-    response_obj = requests.get("https://sdmx.ilo.org/rest/data/ILO,DF_ILR_CBCT_NOC_RT/?format=csv&startPeriod=1990-01-01&endPeriod=2024-12-31")
->>>>>>> 46906b29
     if response_obj.status_code != 200:
         err = f"(HTTP Error {response_obj.status_code})"
         yield "\nFailed to fetch data from source" + err
         return
     csv_string = response_obj.content.decode("utf-8")
     count = sspi_raw_api_data.raw_insert_one(
-<<<<<<< HEAD
         csv_string, IndicatorCode, **kwargs
     )
     yield f"\nInserted {count} observations into the database.\n"
-    yield f"Collection complete for {IndicatorCode} (ILO {ILOIndicatorCode})\n"
-=======
-                csv_string, IndicatorCode, **kwargs
-        )
-    yield f"Inserted {count} observations into the database."
-    yield f"Collection complete for {IndicatorCode} (ILO {ILOIndicatorCode})"
->>>>>>> 46906b29
+    yield f"Collection complete for {IndicatorCode} (ILO {ILOIndicatorCode})\n"