--- conflicted
+++ resolved
@@ -1,9 +1,7 @@
 import requests
-<<<<<<< HEAD
-from ... import sspi_raw_api_data
-import json 
+from sspi_flask_app.models.database import sspi_raw_api_data
+import json
 from flask import jsonify
-
 
 # def collectILOData(ILOIndicatorCode, IndicatorCode, QueryParams="....", **kwargs):
 #     yield "Sending Data Request to ILO API\n"
@@ -14,11 +12,6 @@
 #     count = sspi_raw_api_data.raw_insert_one(observation, IndicatorCode, **kwargs)
 #     yield f"Inserted {count} observations into the database."
 
-
-# https://sdmx.ilo.org/rest/data/ILO,DF_ILR_CBCT_NOC_RT/?format=jsondata&startPeriod=1990-01-01&endPeriod=2024-12-31 
-=======
-from sspi_flask_app.models.database import sspi_raw_api_data
->>>>>>> 280d6e96
 
 def collectILOData(ILOIndicatorCode, IndicatorCode, QueryParams="....", **kwargs):
     yield "Sending Data Request to ILO API\n"
