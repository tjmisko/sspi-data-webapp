--- conflicted
+++ resolved
@@ -140,8 +140,6 @@
     if inter == "ER_H2O_STRESS":
         return "Freshwater withdrawal as a proportion of available freshwater resources"
 
-<<<<<<< HEAD
-=======
 
 def flatten_nested_dictionary_airpol(intermediate_obs_dict):
     final_data_lst = []
@@ -158,7 +156,6 @@
             final_data_lst.append(new_observation)
     return final_data_lst
 
->>>>>>> 71008b03
 def flatten_nested_dictionary_stkhlm(intermediate_obs_dict):
     final_data_lst = []
     for country in intermediate_obs_dict:
