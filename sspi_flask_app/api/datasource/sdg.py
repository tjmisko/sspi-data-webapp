--- conflicted
+++ resolved
@@ -21,17 +21,12 @@
         new_url = url_source+ "&page=" + str(p)
         yield "data: Fetching data for page {0} of {1}\n".format(p, nPages)
         response = requests.get(new_url)
-<<<<<<< HEAD
         for r in response.json().get('data'):
             sspi_raw_api_data.insert_one({"collection-info": {"CollectedBy": "None",
                                 "RawDataDestination": RawDataDestination,
                                 "CollectedAt": collection_time}, 
                 "observation": r})
         time.sleep(1)
-=======
-        raw_observation_list = response.json().get('data')
-        raw_insert_many(raw_observation_list)
->>>>>>> 41fb3eff
     yield "data: Collection complete for SDG {}\n".format(SDGIndicatorCode)
 
 def extract_sdg_pivot_data_to_nested_dictionary(raw_sdg_pivot_data):
