from io import BytesIO
from flask import Blueprint, request, send_file
from flask_login import login_required
import pandas as pd
from ..api import lookup_database, parse_json
from .query import country_group, indicator_codes, country_groups
from flask_wtf import FlaskForm
from flask_wtf import FlaskForm
from wtforms import StringField, SubmitField, SelectField
from wtforms.validators import DataRequired, InputRequired, Length, ValidationError
from ... import sspidb


download_bp = Blueprint("download_bp", __name__,
                        template_folder="templates", 
                        static_folder="static", 
                        url_prefix="/download")


db_choices = sspidb.list_collection_names()
<<<<<<< HEAD
ic_choices = ["All Indicators"] + indicator_codes()
=======
ic_choices = indicator_codes()
>>>>>>> b192d40c
cg_choices = country_groups()

class ClientDownloadForm(FlaskForm):
    database = SelectField(choices = [("sspi_main_data_v3", "SSPI V3 Data (2018 Only)"), ("sspi_final_api_data", "SSPI Dynamic Data (Experimental)")], validators=[DataRequired()], default="sspi_main_data_v3", label="Database")
<<<<<<< HEAD
    indicator_code = SelectField(choices = ic_choices, validators=[DataRequired()], default="All Indicators", label="Indicator Code")
=======
    indicator_code = SelectField(choices = ic_choices, validators=[DataRequired()], label="Indicator Code", render_kw={"placeholder": "Indicator Code"})
>>>>>>> b192d40c
    country_group = SelectField(choices = cg_choices, validators=[DataRequired()], default="sspi49", label="Country Group")
    submit = SubmitField('Download Data')

@download_bp.route("/client", methods=['POST'])
def client_download():
    return "data"

  
def fetch_data_for_download(request_args):
    """
    request_args has type ImmutableMultiDict
    """
    MongoQuery = {}
    if request_args.getlist('IndicatorCode'):
          MongoQuery["IndicatorCode"] = {"$in": request.args.getlist('IndicatorCode')}
    if request_args.get('CountryGroup'):
        MongoQuery['CountryCode'] = {"$in": country_group(request.args.get('CountryGroup'))}
    elif request_args.getlist('CountryCode'):
        MongoQuery["CountryCode"] = {"$in": request.args.getlist('CountryCode')}
    if request_args.getlist('YEAR'):
        MongoQuery["timePeriod"] = {"$in": request.args.getlist('timePeriod')}
    database_name = request_args.get("database", default = "sspi_main_data_v3")
    dataframe = lookup_database(database_name)
    data_to_download = parse_json(dataframe.find(MongoQuery))
    print(MongoQuery)
    return data_to_download
  

@download_bp.route("/csv")
def download_csv():
    """
    Download the data from the database in csv format
    """
    data_to_download = fetch_data_for_download(request.args)
    df = pd.DataFrame(data_to_download).to_csv()
    mem = BytesIO()
    mem.write(df.encode('utf-8'))
    mem.seek(0)
    return send_file(mem,
                     mimetype='text/csv',
                     download_name='data.csv',
                     as_attachment=True)

@download_bp.route("/json")
def download_json():
    """
    Download data from the database in json format
    """
    data_to_download = fetch_data_for_download(request.args)
    return data_to_download<|MERGE_RESOLUTION|>--- conflicted
+++ resolved
@@ -18,20 +18,12 @@
 
 
 db_choices = sspidb.list_collection_names()
-<<<<<<< HEAD
-ic_choices = ["All Indicators"] + indicator_codes()
-=======
 ic_choices = indicator_codes()
->>>>>>> b192d40c
 cg_choices = country_groups()
 
 class ClientDownloadForm(FlaskForm):
     database = SelectField(choices = [("sspi_main_data_v3", "SSPI V3 Data (2018 Only)"), ("sspi_final_api_data", "SSPI Dynamic Data (Experimental)")], validators=[DataRequired()], default="sspi_main_data_v3", label="Database")
-<<<<<<< HEAD
-    indicator_code = SelectField(choices = ic_choices, validators=[DataRequired()], default="All Indicators", label="Indicator Code")
-=======
     indicator_code = SelectField(choices = ic_choices, validators=[DataRequired()], label="Indicator Code", render_kw={"placeholder": "Indicator Code"})
->>>>>>> b192d40c
     country_group = SelectField(choices = cg_choices, validators=[DataRequired()], default="sspi49", label="Country Group")
     submit = SubmitField('Download Data')
 
