--- conflicted
+++ resolved
@@ -13,27 +13,7 @@
 )
 
 
-<<<<<<< HEAD
-@compute_bp.route("/EMPLOY", methods=['GET'])
-=======
-# @collect_bp.route("/EMPLOY")
-# @login_required
-# def lfpart():
-#     def collect_iterator(**kwargs):
-#         yield from collect_ilo_data(
-#             "DF_EAP_DWAP_SEX_AGE_RT",
-#             "EMPLOY",
-#             QueryParams=".A...AGE_AGGREGATE_Y25-54",
-#             **kwargs
-#         )
-#     return Response(
-#         collect_iterator(Username=current_user.username),
-#         mimetype='text/event-stream'
-#     )
-
-
 @compute_bp.route("/EMPLOY", methods=['POST'])
->>>>>>> 4af8295e
 @login_required
 def compute_employ():
     app.logger.info("Running /api/v1/compute/EMPLOY")
