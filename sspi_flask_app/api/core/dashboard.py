--- conflicted
+++ resolved
@@ -189,12 +189,8 @@
         year_labels = [str(year) for year in range(min_year, max_year + 1)]
         if not dynamic_indicator_data:
             return jsonify({"error": "No data found"})
-<<<<<<< HEAD
-        chart_title = f"{dynamic_indicator_data[0]} {IndicatorCode} Score"
-=======
         name = dynamic_indicator_data[0]["IName"]
         chart_title = f"{name} ({IndicatorCode}) Score"
->>>>>>> 464abef4
         group_options = sspi_metadata.country_groups()
         return jsonify({
             "data": dynamic_indicator_data,
