--- conflicted
+++ resolved
@@ -126,11 +126,7 @@
                 enriched_treepath.append(
                     {
                         "itemCode": itemCode.lower(),
-<<<<<<< HEAD
-                        "itemName": "Sustainable and Shared Prosperity Policy Index",
-=======
                         "itemName": "Sustainable and Shared-Prosperity Policy Index",
->>>>>>> 8434a6f7
                     }
                 )
             else:
