from flask import Blueprint
from ..api import raw_data_available, parse_json
from ... import sspi_clean_api_data, sspi_raw_api_data
from ..datasource.sdg import flatten_nested_dictionary_biodiv, extract_sdg_pivot_data_to_nested_dictionary, flatten_nested_dictionary_redlst
from ..api import fetch_raw_data
import xml.etree.ElementTree as ET

compute_bp = Blueprint("compute_bp", __name__,
                       template_folder="templates", 
                       static_folder="static", 
                       url_prefix="/compute")

@compute_bp.route("/BIODIV", methods=['GET'])
def compute_biodiv():
    """
    If indicator is not in database, return a page with a button to collect the data
    - If no collection route is implemented, return a page with a message
    - If collection route is implemented, return a page with a button to collect the data
    If indicator is in database, compute the indicator from the raw data
    - Indicator computation: average of the three scores for percentage of biodiversity in
    marine, freshwater, and terrestrial ecosystems
    """
    if not raw_data_available("BIODIV"):
        return "Data unavailable. Try running collect."
    raw_data = fetch_raw_data("BIODIV")
    intermediate_obs_dict = extract_sdg_pivot_data_to_nested_dictionary(raw_data)
    # implement a computation function as an argument which can be adapted to different contexts
    final_data_list = flatten_nested_dictionary_biodiv(intermediate_obs_dict)
    # store the cleaned data in the database
    sspi_clean_api_data.insert_many(final_data_list)
    return parse_json(final_data_list)

@compute_bp.route("/REDLST", methods = ['GET'])
def compute_rdlst():
    if not raw_data_available("REDLST"):
        return "Data unavailable. Try running collect."
    raw_data = fetch_raw_data("REDLST")
    intermediate_obs_dict = extract_sdg_pivot_data_to_nested_dictionary(raw_data)
    final_list = flatten_nested_dictionary_redlst(intermediate_obs_dict)
    sspi_clean_api_data.insert_many(final_list)
    return parse_json(final_list)

@compute_bp.route("/ALTNRG", methods=['GET'])
def compute_altnrg():
    if not raw_data_available("ALTNRG"):
        return "Data unavailable. Try running collect."
    raw_data = fetch_raw_data("ALTNRG")
    lst = []
    for row in raw_data:
        lst.append(row["observation"])
    return parse_json(lst)

@compute_bp.route("/GTRANS")
def compute_gtrans():
    oecd_raw_data = fetch_raw_data("GTRANS")[0]["observation"]
    # trim extra unicode charactres
    oecd_raw_data = oecd_raw_data[14:]
    oecd_raw_data = oecd_raw_data[:-1]
    # then load in
    xml_file_root = ET.fromstring(oecd_raw_data)
    series_list = xml_file_root.findall(".//{http://www.SDMX.org/resources/SDMXML/schemas/v2_0/generic}DataSet/{http://www.SDMX.org/resources/SDMXML/schemas/v2_0/generic}Series")
<<<<<<< HEAD
    print(series_list)
    for series in series_list:
        Attributes = series.findall(".//{http://www.SDMX.org/resources/SDMXML/schemas/v2_0/generic}Attributes/{http://www.SDMX.org/resources/SDMXML/schemas/v2_0/generic}Value")
        for value in Attributes:
            print(value.tag, value.attrib)
    return "success"
=======
    for series in series_list:
        series_key_values = series.findall(".//{http://www.SDMX.org/resources/SDMXML/schemas/v2_0/generic}SeriesKey/{http://www.SDMX.org/resources/SDMXML/schemas/v2_0/generic}Value")
        for value in series_key_values:
            print(value.tag, value.attrib)
    #print(ET.tostring(xml_file_root, encoding='utf8').decode('utf8'))
    #series = xml_file_root.findall(".")
    #print(series)
    return "success"
    # print(type(xml_file))
    # for element in xml_file:
    #     for observation in element:
    #         for interobs in observation:
    #             for finalobs in interobs:
    #                 return finalobs.attrib
    # return 'success!'
>>>>>>> a4dbea26
<|MERGE_RESOLUTION|>--- conflicted
+++ resolved
@@ -59,27 +59,12 @@
     # then load in
     xml_file_root = ET.fromstring(oecd_raw_data)
     series_list = xml_file_root.findall(".//{http://www.SDMX.org/resources/SDMXML/schemas/v2_0/generic}DataSet/{http://www.SDMX.org/resources/SDMXML/schemas/v2_0/generic}Series")
-<<<<<<< HEAD
     print(series_list)
     for series in series_list:
+        SeriesKeys = series.findall(".//{http://www.SDMX.org/resources/SDMXML/schemas/v2_0/generic}SeriesKey/{http://www.SDMX.org/resources/SDMXML/schemas/v2_0/generic}Value")
+        for value in SeriesKeys:
+            print(value.tag, value.attrib)
         Attributes = series.findall(".//{http://www.SDMX.org/resources/SDMXML/schemas/v2_0/generic}Attributes/{http://www.SDMX.org/resources/SDMXML/schemas/v2_0/generic}Value")
         for value in Attributes:
             print(value.tag, value.attrib)
-    return "success"
-=======
-    for series in series_list:
-        series_key_values = series.findall(".//{http://www.SDMX.org/resources/SDMXML/schemas/v2_0/generic}SeriesKey/{http://www.SDMX.org/resources/SDMXML/schemas/v2_0/generic}Value")
-        for value in series_key_values:
-            print(value.tag, value.attrib)
-    #print(ET.tostring(xml_file_root, encoding='utf8').decode('utf8'))
-    #series = xml_file_root.findall(".")
-    #print(series)
-    return "success"
-    # print(type(xml_file))
-    # for element in xml_file:
-    #     for observation in element:
-    #         for interobs in observation:
-    #             for finalobs in interobs:
-    #                 return finalobs.attrib
-    # return 'success!'
->>>>>>> a4dbea26
+    return "success"