--- conflicted
+++ resolved
@@ -11,14 +11,6 @@
 )
 from flask import current_app as app
 from flask_login import login_required
-<<<<<<< HEAD
-from ..resources.utilities import parse_json, goalpost, jsonify_df, zip_intermediates, format_m49_as_string, filter_incomplete_data, score_single_indicator
-from ... import sspi_clean_api_data, sspi_raw_api_data, sspi_analysis
-from ..datasource.sdg import flatten_nested_dictionary_biodiv, extract_sdg_pivot_data_to_nested_dictionary, flatten_nested_dictionary_redlst, flatten_nested_dictionary_intrnt, flatten_nested_dictionary_watman, flatten_nested_dictionary_stkhlm
-from ..datasource.worldbank import cleanedWorldBankData, cleaned_wb_current
-from ..datasource.oecdstat import organizeOECDdata, OECD_country_list, extractAllSeries, filterSeriesList, filterSeriesListSeniors
-from ..datasource.iea import filterSeriesListiea, cleanIEAData_altnrg, clean_IEA_data_GTRANS
-=======
 from sspi_flask_app.api.resources.utilities import (
     parse_json,
     # goalpost,
@@ -54,7 +46,6 @@
     cleanIEAData_altnrg,
     clean_IEA_data_GTRANS
 )
->>>>>>> 280d6e96
 import pandas as pd
 # from pycountry import countries
 from io import StringIO
@@ -374,23 +365,8 @@
 @compute_bp.route("/GTRANS", methods=['GET'])
 @login_required
 def compute_gtrans():
-    insert_pop_data()
     if not sspi_raw_api_data.raw_data_available("GTRANS"):
         return redirect(url_for("collect_bp.GTRANS"))
-<<<<<<< HEAD
-    
-    # collect, clean World Bank
-    wb_raw = sspi_raw_api_data.fetch_raw_data("GTRANS", IntermediateCode = "FUELPR")
-    wb_clean = cleaned_wb_current(wb_raw, "GTRANS", "USD per liter")
-
-    # collect, clean IEA
-    iea_raw = sspi_raw_api_data.fetch_raw_data("GTRANS", IntermediateCode = "TCO2EQ")
-    iea_clean = clean_IEA_data_GTRANS(iea_raw, 
-                                      "GTRANS", "CO2 emissions from transport in tonnes per inhabitant, tonnes referring to thousands of kilograms")
-    return parse_json(iea_clean + wb_clean)
-   
-
-=======
 
     # collect, clean World Bank
     wb_raw = sspi_raw_api_data.fetch_raw_data(
@@ -403,7 +379,6 @@
     iea_clean = clean_IEA_data_GTRANS(iea_raw,
                                       "GTRANS", "CO2 emissions from transport in tonnes per inhabitant, tonnes referring to thousands of kilograms")
     return parse_json(iea_clean + wb_clean)
->>>>>>> 280d6e96
 
     keys = iea_raw_data[0].keys()
     raw = iea_raw_data[0]["Raw"]
