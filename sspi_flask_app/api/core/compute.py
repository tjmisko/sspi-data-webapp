--- conflicted
+++ resolved
@@ -1,10 +1,6 @@
-<<<<<<< HEAD
-import json, os
-=======
+import os
 import json
 import jq
-
->>>>>>> 464abef4
 import bs4 as bs
 import numpy as np
 from bs4 import BeautifulSoup
@@ -427,64 +423,6 @@
 ##################################
 
 
-@compute_bp.route("/GTRANS", methods=['GET'])
-@login_required
-def compute_gtrans():
-<<<<<<< HEAD
-    # insert_pop_data()
-=======
->>>>>>> 464abef4
-    if not sspi_raw_api_data.raw_data_available("GTRANS"):
-        return redirect(url_for("collect_bp.GTRANS"))
-
-    # collect, clean World Bank
-    wb_raw = sspi_raw_api_data.fetch_raw_data(
-        "GTRANS", IntermediateCode="FUELPR")
-    wb_clean = cleaned_wb_current(wb_raw, "GTRANS", "USD per liter")
-
-    # collect, clean IEA
-    iea_raw = sspi_raw_api_data.fetch_raw_data(
-        "GTRANS", IntermediateCode="TCO2EQ")
-    iea_clean = clean_IEA_data_GTRANS(iea_raw,
-                                      "GTRANS", "CO2 emissions from transport in tonnes per inhabitant, tonnes referring to thousands of kilograms")
-    return parse_json(iea_clean + wb_clean)
-
-    keys = iea_raw_data[0].keys()
-    raw = iea_raw_data[0]["Raw"]
-    metadata = iea_raw_data[0]["Metadata"]
-    metadata_soup = bs.BeautifulSoup(metadata, "lxml")
-    raw_soup = bs.BeautifulSoup(raw, "lxml")
-    metadata_codes = {
-        "ENER_TRANS": "1A3 - Transport"
-    }
-    metadata_code_map = {
-        "ENER_TRANS": "TCO2EM"
-    }
-    document_list = []
-
-    for code in metadata_codes.keys():
-        document_list.extend(filterSeriesListiea(series, code, "GTRANS"))
-    long_iea_data = pd.DataFrame(document_list)
-
-    wb_df = wb_df.merge(pop_data, how="left", left_on=[
-                        "YEAR", "CountryName"], right_on=["year", "country"])
-    test = wb_df[wb_df["pop"] == "na"]
-
-    iea_df = long_iea_data[['Year', 'CountryCode']]
-    iea_df = iea_df[iea_df["Value"].notna()].astype(str)
-
-    merged = wb_df.merge(iea_df, how="outer", left_on=[
-                         "CountryCode", "YEAR"], right_on=["CountryCode", "Year"])
-    # merged['RAW'] = (merged['RAW_x'].astype(float) + merged['RAW_y'].astype(float))/2
-    # df = merged.dropna()[['IndicatorCode', 'CountryCode', 'YEAR', 'RAW']]
-    # document_list = json.loads(str(df.to_json('records')))
-    # count = sspi_clean_api_data.insert_many(document_list)
-    # return f"Inserted {count} documents into SSPI Clean Database from OECD"
-    # print(series)
-    # print(len(document_list))
-    # return jsonify(document_list)
-    final_data = zip_intermediates(long_iea_data)
-    return jsonify(document_list)
 
 ##################################
 ### Category: WORKER WELLBEING ###
@@ -535,7 +473,6 @@
     print(incomplete_observations)
     return parse_json(clean_document_list)
 
-<<<<<<< HEAD
 #################################
 ## Category: WORKER ENGAGEMENT ##
 #################################
@@ -560,8 +497,9 @@
     # print(raw_data_soup.find_all('generic:series'))
     # return None
 
+
 @compute_bp.route("/FDEPTH", methods=['GET'])
-# @login_required
+@login_required
 def compute_fdepth():
     if not sspi_raw_api_data.raw_data_available("FDEPTH"):
         return redirect(url_for("collect_bp.FDEPTH"))
@@ -596,6 +534,7 @@
     print(incomplete_data)
     return parse_json(filtered_list)
 
+
 @compute_bp.route("/DPTCOV")
 @login_required
 def compute_dptcov():
@@ -610,6 +549,7 @@
     # print(incomplete_data)
     return parse_json(filtered_list)
 
+
 @compute_bp.route("/PHYSPC")
 @login_required
 def compute_physpc():
@@ -638,11 +578,10 @@
     sspi_clean_api_data.insert_many(filtered_list)
     print(len(incomplete_data))
     return parse_json(filtered_list)
-=======
+
 ##################################
 ### Category: PUBLIC SAFETY ###
 ##################################
->>>>>>> 464abef4
 
 @compute_bp.route("/PRISON", methods=['GET'])
 @login_required
@@ -653,7 +592,6 @@
     # print(f"Missing from UN population: {incomplete_observations}")
     return final_list
 
-<<<<<<< HEAD
 @compute_bp.route("/DRKWAT")
 @login_required
 def compute_drkwat():
@@ -679,11 +617,10 @@
     sspi_clean_api_data.insert_many(filtered_list)
     print(incomplete_observations)
     return parse_json(filtered_list)
-=======
+
 ##################################
 ### Category: INFRASTRUCTURE ###
 ##################################
->>>>>>> 464abef4
 
 @compute_bp.route("/INTRNT", methods=['GET'])
 @login_required
@@ -710,8 +647,6 @@
     return parse_json(filtered_list)
 
 
-<<<<<<< HEAD
-=======
 @compute_bp.route("/FDEPTH", methods=['GET'])
 @login_required
 def compute_fdepth():
@@ -733,7 +668,6 @@
     return parse_json(filtered_list)
 
 
->>>>>>> 464abef4
 @compute_bp.route("/COLBAR", methods=['GET'])
 @login_required
 def compute_colbar():
@@ -757,8 +691,6 @@
     return parse_json(scored_list)
 
 
-<<<<<<< HEAD
-=======
 ##################################
 ### Category: WORKER WELLBEING ###
 ##################################
@@ -846,7 +778,6 @@
 ##################################
 
 
->>>>>>> 464abef4
 @compute_bp.route("/outcome/GDPMER", methods=['GET'])
 @login_required
 def compute_gdpmer():
