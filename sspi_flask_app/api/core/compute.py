from flask import Blueprint, redirect, url_for
from ..api import raw_data_available, parse_json
from ... import sspi_clean_api_data, sspi_raw_api_data
from ..datasource.sdg import flatten_nested_dictionary_biodiv, extract_sdg_pivot_data_to_nested_dictionary, flatten_nested_dictionary_redlst
<<<<<<< HEAD
from ..api import fetch_raw_data, missing_countries, added_countries
from ..datasource.oecdstat import organizeOECDdata, OECD_country_list
import xml.etree.ElementTree as ET
=======
from ..datasource.worldbank import cleanedWorldBankData
from ..api import fetch_raw_data
>>>>>>> 41fb3eff
import pandas as pd

compute_bp = Blueprint("compute_bp", __name__,
                       template_folder="templates", 
                       static_folder="static", 
                       url_prefix="/compute")

@compute_bp.route("/BIODIV", methods=['GET'])
def compute_biodiv():
    """
    If indicator is not in database, return a page with a button to collect the data
    - If no collection route is implemented, return a page with a message
    - If collection route is implemented, return a page with a button to collect the data
    If indicator is in database, compute the indicator from the raw data
    - Indicator computation: average of the three scores for percentage of biodiversity in
    marine, freshwater, and terrestrial ecosystems
    """
    if not raw_data_available("BIODIV"):
        return redirect(url_for("api_bp.collect_bp.BIODIV"))
    raw_data = fetch_raw_data("BIODIV")
    intermediate_obs_dict = extract_sdg_pivot_data_to_nested_dictionary(raw_data)
    # implement a computation function as an argument which can be adapted to different contexts
    final_data_list = flatten_nested_dictionary_biodiv(intermediate_obs_dict)
    # store the cleaned data in the database
    sspi_clean_api_data.insert_many(final_data_list)
    return parse_json(final_data_list)

@compute_bp.route("/REDLST", methods = ['GET'])
def compute_rdlst():
    if not raw_data_available("REDLST"):
        return redirect(url_for("api_bp.collect_bp.REDLST"))
    raw_data = fetch_raw_data("REDLST")
    intermediate_obs_dict = extract_sdg_pivot_data_to_nested_dictionary(raw_data)
    final_list = flatten_nested_dictionary_redlst(intermediate_obs_dict)
    sspi_clean_api_data.insert_many(final_list)
    return parse_json(final_list)

@compute_bp.route("/COALPW")
def compute_coalpw():
    if not raw_data_available("COALPW"):
        return redirect(url_for("api_bp.collect_bp.coalpw"))
    raw_data = fetch_raw_data("COALPW")
    observations = [entry["observation"] for entry in raw_data]
    observations = [entry["observation"] for entry in raw_data]
    df = pd.DataFrame(observations)
    return parse_json(df.head().to_json())

@compute_bp.route("/ALTNRG", methods=['GET'])
def compute_altnrg():
    if not raw_data_available("ALTNRG"):
        return redirect(url_for("collect_bp.ALTNRG"))
    raw_data = fetch_raw_data("ALTNRG")
<<<<<<< HEAD
    lst = []
    for row in raw_data:
        lst.append(row["observation"])
    return parse_json(lst)

@compute_bp.route("/GTRANS")
def compute_gtrans():
    if not raw_data_available("GTRANS"):
        return "Data unavilable. Try running collect."
    oecd_raw_data = fetch_raw_data("GTRANS")[0]["observation"]
    oecd_raw_data = oecd_raw_data[14:]
    oecd_raw_data = oecd_raw_data[:-1]
    xml_file_root = ET.fromstring(oecd_raw_data)
    series_list = xml_file_root.findall(".//{http://www.SDMX.org/resources/SDMXML/schemas/v2_0/generic}DataSet/{http://www.SDMX.org/resources/SDMXML/schemas/v2_0/generic}Series")
    final_list = organizeOECDdata(series_list)
    # sspi_clean_api_data.insert_many(final_list)
    # Merging files: combined_data = wb_df.merge(oecd_df, how="outer", on=["CountryCode", "YEAR"])
    # Overwrite all NaN values with String "NaN"
    # Parse that back into the right list format between 
    sspi_country_list = ["ARG","AUS","AUT","BEL","BRA","CAN","CHL","CHN","COL","CZE","DNK","EST","FIN","FRA","DEU","GRC","HUN","ISL","IND","IDN","IRL","ISR","ITA","JPN","KOR","KWT","LVA","LTU","LUX","MEX","NLD","NZL","NOR","POL","PRT","RUS","SAU","SGP","SVK","SVN","ZAF","ESP","SWE","CHE","TUR","ARE","GBR","USA","URY"]
    missing = missing_countries(sspi_country_list, OECD_country_list(series_list))
    added = added_countries(sspi_country_list, OECD_country_list(series_list))
    print ("these are the missing countries:" + str(missing))
    print ("these are the additonal countries:" + str(added))
=======
    observations = [entry["observation"] for entry in raw_data]
    df = pd.DataFrame(observations)
    print(df.head())
    df = df.pivot(columns="product", values="value", index=["year", "country", "short", "flow", "units"])
    print(df)
    return parse_json(df.head().to_json())
    # for row in raw_data:
        #lst.append(row["observation"])
    #return parse_json(lst)

@compute_bp.route("/GTRANS", methods = ['GET'])
def compute_gtrans():
    if not raw_data_available("GTRANS"):
        return "Data unavailable. Try running collect."
    raw_data = fetch_raw_data("GTRANS")
    final_list = cleanedWorldBankData(raw_data, "GTRANS")
    sspi_clean_api_data.insert_many(final_list)
>>>>>>> 41fb3eff
    return parse_json(final_list)<|MERGE_RESOLUTION|>--- conflicted
+++ resolved
@@ -2,14 +2,11 @@
 from ..api import raw_data_available, parse_json
 from ... import sspi_clean_api_data, sspi_raw_api_data
 from ..datasource.sdg import flatten_nested_dictionary_biodiv, extract_sdg_pivot_data_to_nested_dictionary, flatten_nested_dictionary_redlst
-<<<<<<< HEAD
+from ..datasource.worldbank import cleanedWorldBankData
 from ..api import fetch_raw_data, missing_countries, added_countries
 from ..datasource.oecdstat import organizeOECDdata, OECD_country_list
 import xml.etree.ElementTree as ET
-=======
-from ..datasource.worldbank import cleanedWorldBankData
-from ..api import fetch_raw_data
->>>>>>> 41fb3eff
+import pandas as pd
 import pandas as pd
 
 compute_bp = Blueprint("compute_bp", __name__,
@@ -62,12 +59,24 @@
     if not raw_data_available("ALTNRG"):
         return redirect(url_for("collect_bp.ALTNRG"))
     raw_data = fetch_raw_data("ALTNRG")
-<<<<<<< HEAD
-    lst = []
-    for row in raw_data:
-        lst.append(row["observation"])
-    return parse_json(lst)
+    observations = [entry["observation"] for entry in raw_data]
+    df = pd.DataFrame(observations)
+    print(df.head())
+    df = df.pivot(columns="product", values="value", index=["year", "country", "short", "flow", "units"])
+    print(df)
+    return parse_json(df.head().to_json())
+    # for row in raw_data:
+        #lst.append(row["observation"])
+    #return parse_json(lst)
 
+@compute_bp.route("/GTRANS", methods = ['GET'])
+def compute_gtrans():
+    if not raw_data_available("GTRANS"):
+        return "Data unavailable. Try running collect."
+    raw_data = fetch_raw_data("GTRANS")
+    final_list = cleanedWorldBankData(raw_data, "GTRANS")
+    sspi_clean_api_data.insert_many(final_list)
+    return parse_json(final_list)
 @compute_bp.route("/GTRANS")
 def compute_gtrans():
     if not raw_data_available("GTRANS"):
@@ -87,23 +96,4 @@
     added = added_countries(sspi_country_list, OECD_country_list(series_list))
     print ("these are the missing countries:" + str(missing))
     print ("these are the additonal countries:" + str(added))
-=======
-    observations = [entry["observation"] for entry in raw_data]
-    df = pd.DataFrame(observations)
-    print(df.head())
-    df = df.pivot(columns="product", values="value", index=["year", "country", "short", "flow", "units"])
-    print(df)
-    return parse_json(df.head().to_json())
-    # for row in raw_data:
-        #lst.append(row["observation"])
-    #return parse_json(lst)
-
-@compute_bp.route("/GTRANS", methods = ['GET'])
-def compute_gtrans():
-    if not raw_data_available("GTRANS"):
-        return "Data unavailable. Try running collect."
-    raw_data = fetch_raw_data("GTRANS")
-    final_list = cleanedWorldBankData(raw_data, "GTRANS")
-    sspi_clean_api_data.insert_many(final_list)
->>>>>>> 41fb3eff
     return parse_json(final_list)