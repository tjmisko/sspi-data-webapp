import os
import json
import jq
import bs4 as bs
import numpy as np
from bs4 import BeautifulSoup
from flask import (
    Blueprint,
    redirect,
    url_for,
    jsonify,
    Response,
    stream_with_context
)
from flask import current_app as app
from flask_login import login_required
from sspi_flask_app.api.resources.utilities import (
    parse_json,
    # goalpost,
    # jsonify_df,
    zip_intermediates,
    # format_m49_as_string,
    filter_incomplete_data,
    score_single_indicator
)
from sspi_flask_app.models.database import (
    sspi_clean_api_data,
    sspi_raw_api_data,
    sspi_raw_outcome_data,
    sspi_clean_outcome_data,
    sspi_dynamic_line_data
    # sspi_analysis
)
<<<<<<< HEAD
=======
from ..datasource.prisonstudies import (
    scrape_stored_pages_for_data, compute_prison_rate
    )
>>>>>>> d8504249

from ..datasource.sdg import (
    flatten_nested_dictionary_biodiv,
    extract_sdg_pivot_data_to_nested_dictionary,
    flatten_nested_dictionary_airpol,
    flatten_nested_dictionary_redlst,
    flatten_nested_dictionary_intrnt,
    flatten_nested_dictionary_watman,
    flatten_nested_dictionary_stkhlm,
    flatten_nested_dictionary_nrgint,
    flatten_nested_dictionary_fampln,
    flatten_nested_dictionary_physpc
)
from ..datasource.worldbank import cleanedWorldBankData, cleaned_wb_current
<<<<<<< HEAD
from ..datasource.taxfoundation import cleanTaxFoundation
=======
>>>>>>> d8504249
from ..datasource.oecdstat import (
    # organizeOECDdata,
    # OECD_country_list,
    extractAllSeries,
    # filterSeriesList,
    filterSeriesListSeniors
)
from ..datasource.iea import (
    filterSeriesListiea,
    cleanIEAData_altnrg,
    clean_IEA_data_GTRANS,

)
from ..datasource.who import (
    cleanWHOdata, 
    cleanWHOdata_UHC
)
import pandas as pd
# from pycountry import countries
from io import StringIO
import re
# from ..datasource.ilo import cleanILOData
from sspi_flask_app.api.core.finalize import (
    finalize_iterator
)


compute_bp = Blueprint("compute_bp", __name__,
                       template_folder="templates",
                       static_folder="static",
                       url_prefix="/compute")

################################################
# Compute Routes for Pillar: SUSTAINABILITY #
################################################

###########################
### Category: ECOSYSTEM ###
###########################


@compute_bp.route("/all", methods=['GET'])
@login_required
def compute_all():
    """
    """
    sspi_clean_api_data.delete_many({})

    def compute_iterator():
        yield "Cleared existing sspi_clean_api_data collection\n"
        with app.app_context():
            yield "Computing BIODIV\n"
            with app.app_context():
                compute_biodiv()
            yield "Computing REDLST\n"
            with app.app_context():
                compute_rdlst()
            yield "Computing NITROG\n"
            with app.app_context():
                compute_nitrog()
            # yield "Computing WATMAN"
            # compute_watman()
            yield "Computing STKHLM\n"
            with app.app_context():
                compute_stkhlm()
            yield "Computing INTRNT\n"
            with app.app_context():
                compute_intrnt()
            yield "Computing FDEPTH\n"
            with app.app_context():
                compute_fdepth()
            yield "Computing ALTNRG\n"
            with app.app_context():
                compute_altnrg()
            yield "Finalizing Production Data\n"
            yield from finalize_iterator()
            yield "Data is up to date\n"

    return Response(
        stream_with_context(compute_iterator()),
        mimetype='text/event-stream'
    )


@compute_bp.route("/BIODIV", methods=['GET'])
@login_required
def compute_biodiv():
    """
    If indicator is not in database, return a page with a button to collect the data
    - If no collection route is implemented, return a page with a message
    - If collection route is implemented, return a page with a button to collect the data
    If indicator is in database, compute the indicator from the raw data
    - Indicator computation: average of the three scores for percentage of biodiversity in
    marine, freshwater, and terrestrial ecosystems
    """
    if not sspi_raw_api_data.raw_data_available("BIODIV"):
        return redirect(url_for("api_bp.collect_bp.BIODIV"))
    raw_data = sspi_raw_api_data.fetch_raw_data("BIODIV")
    intermediate_obs_dict = extract_sdg_pivot_data_to_nested_dictionary(
        raw_data)
    # implement a computation function as an argument which can be adapted to different contexts
    final_data_list = flatten_nested_dictionary_biodiv(intermediate_obs_dict)
    # store the cleaned data in the database
    zipped_document_list = zip_intermediates(final_data_list, "BIODIV",
                                             ScoreFunction=lambda MARINE, TERRST, FRSHWT: 0.33 *
                                             MARINE + 0.33 * TERRST + 0.33 * FRSHWT,
                                             ScoreBy="Score")
    clean_observations, incomplete_observations = filter_incomplete_data(
        zipped_document_list)
    sspi_clean_api_data.insert_many(clean_observations)
    print(incomplete_observations)
    return parse_json(clean_observations)


@compute_bp.route("/REDLST", methods=['GET'])
@login_required
def compute_rdlst():
    if not sspi_raw_api_data.raw_data_available("REDLST"):
        return redirect(url_for("api_bp.collect_bp.REDLST"))
    raw_data = sspi_raw_api_data.fetch_raw_data("REDLST")
    intermediate_obs_dict = extract_sdg_pivot_data_to_nested_dictionary(
        raw_data)
    final_list = flatten_nested_dictionary_redlst(intermediate_obs_dict)
    meta_data_added = score_single_indicator(final_list, "REDLST")
    clean_document_list, incomplete_observations = filter_incomplete_data(
        meta_data_added)
    sspi_clean_api_data.insert_many(clean_document_list)
    print(incomplete_observations)
    return parse_json(clean_document_list)

######################
### Category: LAND ###
#######################


@compute_bp.route("/NITROG", methods=['GET'])
@login_required
def compute_nitrog():
    if not sspi_raw_api_data.raw_data_available("NITROG"):
        return redirect(url_for("collect_bp.NITROG"))
    raw_data = sspi_raw_api_data.fetch_raw_data("NITROG")
    csv_virtual_file = StringIO(raw_data[0]["Raw"]["csv"])
    SNM_raw = pd.read_csv(csv_virtual_file)
    SNM_raw = SNM_raw.drop(columns=['code', 'country'])
    SNM_raw = SNM_raw.rename(columns={'iso': 'CountryCode'})
    SNM_long = SNM_raw.melt(
        id_vars=['CountryCode'],
        var_name='YearString',
        value_name='Value'
    )
    SNM_long["Year"] = [
        re.search(r"\d{4}", s).group(0)
        for s in SNM_long["YearString"]
    ]
    SNM_long.drop(columns=['YearString'], inplace=True)
    SNM_long.drop(SNM_long[SNM_long['Value'] < 0].index, inplace=True)
    SNM_long.drop(SNM_long[SNM_long['Value'].isna()].index, inplace=True)
    SNM_long['IndicatorCode'] = 'NITROG'
    SNM_long['Unit'] = 'Index'
    obs_list = json.loads(SNM_long.to_json(orient="records"))
    scored_list = score_single_indicator(obs_list, "NITROG")
    sspi_clean_api_data.insert_many(scored_list)
    return parse_json(scored_list)


@compute_bp.route("/WATMAN", methods=['GET'])
@login_required
def compute_watman():
    """
    metadata_map = {
        "ER_H2O_WUEYST": "CWUEFF",
        "ER_H2O_STRESS": "WTSTRS"
    }
    """
    if not sspi_raw_api_data.raw_data_available("WATMAN"):
        return redirect(url_for("collect_bp.WATMAN"))
    raw_data = sspi_raw_api_data.fetch_raw_data("WATMAN")
    total_list = [obs for obs in raw_data if obs["Raw"]["activity"] == "TOTAL"]
    intermediate_list = extract_sdg_pivot_data_to_nested_dictionary(total_list)
    final_list = flatten_nested_dictionary_watman(intermediate_list)
    zipped_document_list = zip_intermediates(final_list, "WATMAN",
                                             ScoreFunction=lambda CWUEFF, WTSTRS: 0.50 * CWUEFF + 0.50 * WTSTRS,
                                             ScoreBy="Score")
    clean_document_list, incomplete_observations = filter_incomplete_data(
        zipped_document_list)
    sspi_clean_api_data.insert_many(clean_document_list)
    return parse_json(clean_document_list)


@compute_bp.route("/STKHLM", methods=['GET'])
@login_required
def compute_stkhlm():
    if not sspi_raw_api_data.raw_data_available("STKHLM"):
        return redirect(url_for("api_bp.collect_bp.STKHLM"))
    raw_data = sspi_raw_api_data.fetch_raw_data("STKHLM")
    full_stk_list = [obs for obs in raw_data if obs["Raw"]
                     ["series"] == "SG_HAZ_CMRSTHOLM"]
    intermediate_list = extract_sdg_pivot_data_to_nested_dictionary(
        full_stk_list)
    flattened_lst = flatten_nested_dictionary_stkhlm(intermediate_list)
    scored_list = score_single_indicator(flattened_lst, "STKHLM")
    clean_document_list, incomplete_observations = filter_incomplete_data(
        scored_list)
    sspi_clean_api_data.insert_many(clean_document_list)
    print(incomplete_observations)
    return parse_json(clean_document_list)

########################
### Category: ENERGY ###
########################

@compute_bp.route("/COALPW", methods=['GET'])
@login_required
def compute_coalpw():
    if not sspi_raw_api_data.raw_data_available("COALPW"):
        return redirect(url_for("api_bp.collect_bp.COALPW"))
    raw_data = sspi_raw_api_data.fetch_raw_data("COALPW")

    product_codes = {
        "COAL": "Coal",
        "NATGAS": "Natural gas",
        "NUCLEAR": "Nuclear",
        "HYDRO": "Hydro",
        "GEOTHERM": "Wind, solar, etc.",
        "COMRENEW": "Biofuels and waste",
        "MTOTOIL": "Oil"
    }

    metadata_code_map = {
        "COAL": "TLCOAL",
        "NATGAS": "NATGAS",
        "NUCLEAR": "NCLEAR",
        "HYDRO": "HYDROP",
        "GEOTHERM": "GEOPWR",
        "COMRENEW": "BIOWAS",
        "MTOTOIL": "FSLOIL"
    }

    intermediate_data = pd.DataFrame(cleanIEAData_altnrg(raw_data, "COALPW"))
    intermediate_data.drop(intermediate_data[intermediate_data["CountryCode"].map(
        lambda s: len(s) != 3)].index, inplace=True)
    intermediate_data["IntermediateCode"] = intermediate_data["IntermediateCode"].map(
        lambda x: metadata_code_map[x])
    intermediate_data.astype({"Year": "int", "Value": "float"})
    # adding sum of available intermediates as an intermediate, in order to complete data
    sums = intermediate_data.groupby(['Year', 'CountryCode']).agg({
        'Value': 'sum'}).reset_index()
    sums['IntermediateCode'], sums['Unit'], sums['IndicatorCode'] = 'TTLSUM', 'TJ', 'COALPW'

    intermediate_list = pd.concat([intermediate_data, sums])
    zipped_document_list = zip_intermediates(
        json.loads(str(intermediate_list.to_json(orient="records")),
                   parse_int=int, parse_float=float),
        "COALPW",
        ScoreFunction=lambda TLCOAL, TTLSUM: (TLCOAL)/(TTLSUM),
        ScoreBy="Values"
    )

    clean_document_list, incomplete_observations = filter_incomplete_data(
        zipped_document_list)
    sspi_clean_api_data.insert_many(clean_document_list)
    print(incomplete_observations)
    return parse_json(clean_document_list)

@compute_bp.route("/AIRPOL")
@login_required
def compute_airpol():
    if not sspi_raw_api_data.raw_data_available("AIRPOL"):
        return redirect(url_for("api_bp.collect_bp.AIRPOL"))
    raw_data = sspi_raw_api_data.fetch_raw_data("AIRPOL")
    intermediate_obs_dict = extract_sdg_pivot_data_to_nested_dictionary(raw_data)
    flattened = flatten_nested_dictionary_airpol(intermediate_obs_dict)
    scored_list = score_single_indicator(flattened, "AIRPOL")
    cleaned, filtered = filter_incomplete_data(scored_list)
    sspi_clean_api_data.insert_many(cleaned)
    print(filtered)
    return parse_json(cleaned)

@compute_bp.route("/NRGINT", methods=['GET'])
# @login_required
def compute_nrgint():
    if not sspi_raw_api_data.raw_data_available("NRGINT"):
        return redirect(url_for("collect_bp.NRGINT"))
    nrgint_raw = sspi_raw_api_data.fetch_raw_data("NRGINT")
    intermediate_obs_dict = extract_sdg_pivot_data_to_nested_dictionary(
        nrgint_raw)
    flattened_lst = flatten_nested_dictionary_nrgint(intermediate_obs_dict)
    scored_list = score_single_indicator(flattened_lst, "NRGINT")
    clean_document_list, incomplete_observations = filter_incomplete_data(
        scored_list)
    sspi_clean_api_data.insert_many(clean_document_list)
    print(incomplete_observations)
    return parse_json(clean_document_list)


@compute_bp.route("/ALTNRG", methods=['GET'])
@login_required
def compute_altnrg():
    if not sspi_raw_api_data.raw_data_available("ALTNRG"):
        return redirect(url_for("collect_bp.ALTNRG"))
    raw_data = sspi_raw_api_data.fetch_raw_data("ALTNRG")

    # most of these intermediates used to compute sum
    product_codes = {
        "COAL": "Coal",
        "NATGAS": "Natural gas",
        "NUCLEAR": "Nuclear",
        "HYDRO": "Hydro",
        "GEOTHERM": "Wind, solar, etc.",
        "COMRENEW": "Biofuels and waste",
        "MTOTOIL": "Oil"
    }

    metadata_code_map = {
        "COAL": "TLCOAL",
        "NATGAS": "NATGAS",
        "NUCLEAR": "NCLEAR",
        "HYDRO": "HYDROP",
        "GEOTHERM": "GEOPWR",
        "COMRENEW": "BIOWAS",
        "MTOTOIL": "FSLOIL"
    }

    intermediate_data = pd.DataFrame(cleanIEAData_altnrg(raw_data, "ALTNRG"))
    intermediate_data.drop(intermediate_data[intermediate_data["CountryCode"].map(
        lambda s: len(s) != 3)].index, inplace=True)
    intermediate_data["IntermediateCode"] = intermediate_data["IntermediateCode"].map(
        lambda x: metadata_code_map[x])
    intermediate_data.astype({"Year": "int", "Value": "float"})
    # adding sum of available intermediates as an intermediate, in order to complete data
    sums = intermediate_data.groupby(['Year', 'CountryCode']).agg({
        'Value': 'sum'}).reset_index()
    sums['IntermediateCode'], sums['Unit'], sums['IndicatorCode'] = 'TTLSUM', 'TJ', 'ALTNRG'

    # running the samce operations for alternative energy sources
    inter_sums = intermediate_data[intermediate_data["IntermediateCode"].isin(
        ["HYDROP", "NCLEAR", "GEOPWR", "BIOWAS"])]
    alt_sums = inter_sums.groupby(['Year', 'CountryCode']).agg({
        'Value': 'sum'}).reset_index()
    alt_sums['IntermediateCode'], alt_sums['Unit'], alt_sums['IndicatorCode'] = 'ALTSUM', 'TJ', 'ALTNRG'

    intermediate_list = pd.concat(
        [pd.concat([intermediate_data, sums]), alt_sums])
    zipped_document_list = zip_intermediates(
        json.loads(str(intermediate_list.to_json(orient="records")),
                   parse_int=int, parse_float=float),
        "ALTNRG",
        ScoreFunction=lambda TTLSUM, ALTSUM, BIOWAS: (
            ALTSUM - 0.5 * BIOWAS)/(TTLSUM),
        ScoreBy="Values"
    )
    clean_document_list, incomplete_observations = filter_incomplete_data(
        zipped_document_list)
    print(incomplete_observations)
    sspi_clean_api_data.insert_many(clean_document_list)
    return parse_json(clean_document_list)


##################################
### Category: GREENHOUSE GASES ###
##################################



##################################
### Category: WORKER WELLBEING ###
##################################

@compute_bp.route("/SENIOR", methods=['GET'])
@login_required
def compute_senior():
    if not sspi_raw_api_data.raw_data_available("SENIOR"):
        return redirect(url_for("collect_bp.SENIOR"))
    raw_data = sspi_raw_api_data.fetch_raw_data("SENIOR")
    # metadata = raw_data[0]["Metadata"]
    # metadata_soup = bs.BeautifulSoup(metadata, "lxml")
    # to see the codes and their descriptions, uncomment and return the following line
    # jsonify([[tag.get("value"), tag.get_text()] for tag in metadata_soup.find_all("code")])
    metadata_codes = {
        "PEN20A": "Expected years in retirement, men",
        "PEN20B": "Expected years in retirement, women",
        "PEN24A": "Old age income poverty, 66+",
    }
    metadata_code_map = {
        "PEN20A": "YRSRTM",
        "PEN20B": "YRSRTW",
        "PEN24A": "POVNRT",
    }
    series = extractAllSeries(raw_data[0]["Raw"])
    document_list = []
    for code in metadata_codes.keys():
        document_list.extend(filterSeriesListSeniors(
            series, code, "PAG", "SENIOR"))
    long_senior_data = pd.DataFrame(document_list)
    long_senior_data.drop(long_senior_data[long_senior_data["CountryCode"].map(
        lambda s: len(s) != 3)].index, inplace=True)
    long_senior_data["IntermediateCode"] = long_senior_data["VariableCodeOECD"].map(
        lambda x: metadata_code_map[x])
    long_senior_data.astype({"Year": "int", "Value": "float"})
    zipped_document_list = zip_intermediates(
        json.loads(str(long_senior_data.to_json(orient="records")),
                   parse_int=int, parse_float=float),
        "SENIOR",
        ScoreFunction=lambda YRSRTM, YRSRTW, POVNRT: 0.25 *
        YRSRTM + 0.25*YRSRTW + 0.50*POVNRT,
        ScoreBy="Score"
    )
    clean_document_list, incomplete_observations = filter_incomplete_data(
        zipped_document_list)
    sspi_clean_api_data.insert_many(clean_document_list)
    print(incomplete_observations)
    return parse_json(clean_document_list)

#################################
## Category: WORKER ENGAGEMENT ##
#################################

@compute_bp.route("/LFPART", methods=['GET'])
@login_required
def compute_lfpart():
    if not sspi_raw_api_data.fetch_raw_data("LFPART"):
        return redirect(url_for("collect_bp.LFPART"))
    raw_data = sspi_raw_api_data.fetch_raw_data("LFPART")
    series_list = extractAllSeriesILO(raw_data[0]["Raw"])
    document_list = filterSeriesListlfpart(series_list)
    long_lfpart_data = pd.DataFrame(document_list)
    long_lfpart_data.drop(long_lfpart_data[long_lfpart_data["CountryCode"].map(lambda s: len(s) != 3)].index, inplace=True)
    long_lfpart_data.astype({"Year": "int", "Value": "float"})
    scored_document_list = score_single_indicator(json.loads(str(long_lfpart_data.to_json(orient="records")), parse_int=int, parse_float=float), 
                                                  IndicatorCode="LFPART")
    clean_document_list, incomplete_observations = filter_incomplete_data(scored_document_list)
    sspi_clean_api_data.insert_many(clean_document_list)
    print(incomplete_observations)
    return parse_json(clean_document_list)
    # print(raw_data_soup.find_all('generic:series'))
    # return None


@compute_bp.route("/FDEPTH", methods=['GET'])
@login_required
def compute_fdepth():
    if not sspi_raw_api_data.raw_data_available("FDEPTH"):
        return redirect(url_for("collect_bp.FDEPTH"))
    credit_raw = sspi_raw_api_data.fetch_raw_data("FDEPTH", IntermediateCode = "CREDIT")
    credit_clean = cleaned_wb_current(credit_raw, "FDEPTH", unit = "Percent")
    deposit_raw = sspi_raw_api_data.fetch_raw_data("FDEPTH", IntermediateCode = "DPOSIT")
    deposit_clean = cleaned_wb_current(deposit_raw, "FDEPTH", unit = "Percent")
    combined_list = credit_clean + deposit_clean
    cleaned_list = zip_intermediates(combined_list, "FDEPTH",
                                     ScoreFunction= lambda CREDIT, DPOSIT: 0.5 * CREDIT + 0.5 * DPOSIT,
                                     ScoreBy= "Score")
    filtered_list, incomplete_data = filter_incomplete_data(cleaned_list)
    sspi_clean_api_data.insert_many(filtered_list)
    print(incomplete_data)
    return parse_json(filtered_list)


###########################################
# Compute Routes for Pillar: PUBLIC GOODS #
###########################################
@compute_bp.route("/ATBRTH")
@login_required
def compute_atbrth():
    if not sspi_raw_api_data.raw_data_available("ATBRTH"):
        return redirect(url_for("api_bp.collect_bp.ATBRTH"))
    raw_data = sspi_raw_api_data.fetch_raw_data("ATBRTH")
    cleaned = cleanWHOdata(raw_data, "ATBRTH", "Percent",
                           "The proportion of births attended by trained and/or skilled health personnel")
    scored = score_single_indicator(cleaned, "ATBRTH")
    filtered_list, incomplete_data = filter_incomplete_data(scored)
    sspi_clean_api_data.insert_many(filtered_list)
    print(incomplete_data)
    return parse_json(filtered_list)


@compute_bp.route("/DPTCOV")
@login_required
def compute_dptcov():
    if not sspi_raw_api_data.raw_data_available("DPTCOV"):
        return redirect(url_for("api_bp.collect_bp.DPTCOV"))
    raw_data = sspi_raw_api_data.fetch_raw_data("DPTCOV")
    cleaned = cleanWHOdata(raw_data, "DPTCOV", "Percent",
                           "DTP3 immunization coverage among one-year-olds (%)")
    scored = score_single_indicator(cleaned, "DPTCOV")
    filtered_list, incomplete_data = filter_incomplete_data(scored)
    # sspi_clean_api_data.insert_many(filtered_list)
    # print(incomplete_data)
    return parse_json(filtered_list)


<<<<<<< HEAD
# @compute_bp.route("/PHYSPC")
# @login_required
# def compute_physpc():
#     if not sspi_raw_api_data.raw_data_available("PHYSPC"):
#         return redirect(url_for("api_bp.collect_bp.PHYSPC"))
#     raw_data = sspi_raw_api_data.fetch_raw_data("PHYSPC")
#     cleaned = cleanWHOdata(raw_data, "PHYSPC", "Doctors/10000",
#                           "Number of medical doctors (physicians), both generalists and specialists, expressed per 10,000 people.")
#     scored = score_single_indicator(cleaned, "PHYSPC")
#     filtered_list, incomplete_data = filter_incomplete_data(scored)
#     sspi_clean_api_data.insert_many(filtered_list)
#     print(incomplete_data)
#     return parse_json(filtered_list)

# PHYSPC for Correlation Analysis with UHC
=======
>>>>>>> d8504249
@compute_bp.route("/PHYSPC")
@login_required
def compute_physpc():
    if not sspi_raw_api_data.raw_data_available("PHYSPC"):
        return redirect(url_for("api_bp.collect_bp.PHYSPC"))
    raw_data = sspi_raw_api_data.fetch_raw_data("PHYSPC")
    cleaned = cleanWHOdata_UHC(raw_data, "PHYSPC", "UHC Service Coverage Index",
                           "Coverage of essential health services (defined as the average coverage of essential services based on tracer interventions that include reproductive, maternal, newborn and child health, infectious diseases, non-communicable diseases and service capacity and access, among the general and the most disadvantaged population).")
    scored = score_single_indicator(cleaned, "PHYSPC")
    sspi_clean_api_data.insert_many(scored)
    return parse_json(scored)




@compute_bp.route("/FAMPLN")
@login_required
def compute_fampln():
    if not sspi_raw_api_data.raw_data_available("FAMPLN"):
        return redirect(url_for("api_bp.collect_bp.FAMPLN"))
    raw_data = sspi_raw_api_data.fetch_raw_data("FAMPLN")
    inter = extract_sdg_pivot_data_to_nested_dictionary(raw_data)
    final = flatten_nested_dictionary_fampln(inter)
    computed_list = score_single_indicator(final, "FAMPLN")
    filtered_list, incomplete_data = filter_incomplete_data(computed_list)
    sspi_clean_api_data.insert_many(filtered_list)
    print(len(incomplete_data))
    return parse_json(filtered_list)

##################################
### Category: PUBLIC SAFETY ###
##################################

@compute_bp.route("/PRISON", methods=['GET'])
@login_required
def compute_prison():
    clean_data_list, missing_data_list = scrape_stored_pages_for_data()
    final_list, incomplete_observations = compute_prison_rate(clean_data_list)
    # print(f"Missing from World Prison Brief: {missing_data_list}")
    # print(f"Missing from UN population: {incomplete_observations}")
    return final_list

@compute_bp.route("/DRKWAT")
@login_required
def compute_drkwat():
    if not sspi_raw_api_data.raw_data_available("DRKWAT"):
        return redirect(url_for("api_bp.collect_bp.DRKWAT"))
    raw_data = sspi_raw_api_data.fetch_raw_data("DRKWAT")
    cleaned = cleaned_wb_current(raw_data, "DRKWAT", "Percent")
    scored = score_single_indicator(cleaned, "DRKWAT")
    filtered_list, incomplete_observations = filter_incomplete_data(scored)
    sspi_clean_api_data.insert_many(filtered_list)
    print(incomplete_observations)
    return parse_json(filtered_list)

@compute_bp.route("/SANSRV")
@login_required
def compute_sansrv():
    if not sspi_raw_api_data.raw_data_available("SANSRV"):
        return redirect(url_for("api_bp.collect_bp.SANSRV"))
    raw_data = sspi_raw_api_data.fetch_raw_data("SANSRV")
    cleaned = cleaned_wb_current(raw_data, "SANSRV", "Percent")
    scored = score_single_indicator(cleaned, "SANSRV")
    filtered_list, incomplete_observations = filter_incomplete_data(scored)
    sspi_clean_api_data.insert_many(filtered_list)
    print(incomplete_observations)
    return parse_json(filtered_list)

##################################
### Category: INFRASTRUCTURE ###
##################################

@compute_bp.route("/INTRNT", methods=['GET'])
@login_required
def compute_intrnt():
    if not sspi_raw_api_data.raw_data_available("INTRNT"):
        return redirect(url_for("collect_bp.INTRNT"))
    # worldbank #
    wb_raw = sspi_raw_api_data.fetch_raw_data(
        "INTRNT", IntermediateCode="AVINTR")
    wb_clean = cleaned_wb_current(wb_raw, "INTRNT", unit="Percent")
    # sdg #
    sdg_raw = sspi_raw_api_data.fetch_raw_data(
        "INTRNT", IntermediateCode="QLMBPS")
    sdg_clean = extract_sdg_pivot_data_to_nested_dictionary(sdg_raw)
    sdg_clean = flatten_nested_dictionary_intrnt(sdg_clean)
    combined_list = wb_clean + sdg_clean
    cleaned_list = zip_intermediates(combined_list, "INTRNT",
                                     ScoreFunction=lambda AVINTR, QUINTR: 0.5 * AVINTR + 0.5 * QUINTR,
                                     ScoreBy="Score")
    filtered_list, incomplete_observations = filter_incomplete_data(
        cleaned_list)
    sspi_clean_api_data.insert_many(filtered_list)
    print(incomplete_observations)
    return parse_json(filtered_list)


@compute_bp.route("/PUBACC", methods=['GET'])
@login_required
def compute_pubacc():
    if not sspi_raw_api_data.raw_data_available("PUBACC"):
        return redirect(url_for("collect_bp.PUBACC"))
    pubacc_raw = sspi_raw_api_data.fetch_raw_data("PUBACC")
    pubacc_clean = cleaned_wb_current(pubacc_raw, "PUBACC", unit="Percent")
    pubacc_clean = score_single_indicator(pubacc_clean, "PUBACC")
    sspi_clean_api_data.insert_many(pubacc_clean)
    return parse_json(pubacc_clean)


@compute_bp.route("/COLBAR", methods=['GET'])
@login_required
def compute_colbar():
    if not sspi_raw_api_data.raw_data_available("COLBAR"):
        return redirect(url_for("collect_bp.COLBAR"))
    raw_data = sspi_raw_api_data.fetch_raw_data("COLBAR")
    csv_virtual_file = StringIO(raw_data[0]["Raw"]["csv"])
    colbar_raw = pd.read_csv(csv_virtual_file)
    colbar_raw = colbar_raw[['REF_AREA',
                             'TIME_PERIOD', 'UNIT_MEASURE', 'OBS_VALUE']]
    colbar_raw = colbar_raw.rename(columns={'REF_AREA': 'CountryCode',
                                            'TIME_PERIOD': 'Year',
                                            'OBS_VALUE': 'Value',
                                            'UNIT_MEASURE': 'Unit'})
    colbar_raw['IndicatorCode'] = 'COLBAR'
    colbar_raw['Unit'] = 'Proportion'
    colbar_raw['Value'] = colbar_raw['Value']
    obs_list = json.loads(colbar_raw.to_json(orient="records"))
    scored_list = score_single_indicator(obs_list, "COLBAR")
    sspi_clean_api_data.insert_many(scored_list)
    return parse_json(scored_list)


##################################
### Category: WORKER WELLBEING ###
##################################
@compute_bp.route("/FATINJ", methods=['GET'])
@login_required
def compute_fatinj():
    if not sspi_raw_api_data.raw_data_available("FATINJ"):
        return redirect(url_for("collect_bp.FATINJ"))
    raw_data = sspi_raw_api_data.fetch_raw_data("FATINJ")
    csv_virtual_file = StringIO(raw_data[0]["Raw"])
    fatinj_raw = pd.read_csv(csv_virtual_file)
    fatinj_raw = fatinj_raw[fatinj_raw["SEX"] == "SEX_T"]
    fatinj_raw = fatinj_raw[['REF_AREA',
                             'TIME_PERIOD',
                             'UNIT_MEASURE',
                             'OBS_VALUE']]
    fatinj_raw = fatinj_raw.rename(columns={'REF_AREA': 'CountryCode',
                                            'TIME_PERIOD': 'Year',
                                            'OBS_VALUE': 'Value',
                                            'UNIT_MEASURE': 'Unit'})
    fatinj_raw['IndicatorCode'] = 'FATINJ'
    fatinj_raw['Unit'] = 'Rate per 100,000'
    fatinj_raw.dropna(subset=['Value'], inplace=True)
    obs_list = json.loads(str(fatinj_raw.to_json(orient="records")))
    scored_list = score_single_indicator(obs_list, "FATINJ")
    sspi_clean_api_data.insert_many(scored_list)
    return parse_json(scored_list)


##################################
### Category: Worker Wellbeing ###
##################################


@compute_bp.route("/UNEMPL", methods=['GET'])
@login_required
def compute_unempl():
    if not sspi_raw_api_data.raw_data_available("UNEMPL"):
        return redirect(url_for("collect_bp.UNEMPL"))
    raw_data = sspi_raw_api_data.fetch_raw_data("UNEMPL")
    csv_virtual_file = StringIO(raw_data[0]["Raw"])
    colbar_raw = pd.read_csv(csv_virtual_file)
    colbar_raw_f = colbar_raw[colbar_raw['SOC'] == 'SOC_CONTIG_UNE']
    colbar_raw_f = colbar_raw_f[['REF_AREA', 'TIME_PERIOD', 'UNIT_MEASURE','OBS_VALUE']]
    colbar_raw_f = colbar_raw_f.rename(columns={'REF_AREA': 'CountryCode',
                                            'TIME_PERIOD': 'Year',
                                            'OBS_VALUE': 'Value',
                                            'UNIT_MEASURE': 'Unit'})
    colbar_raw_f['IndicatorCode'] = 'UNEMPL'
    colbar_raw_f['Unit'] = 'Rate'
    obs_list = json.loads(colbar_raw_f.to_json(orient="records"))
    scored_list = score_single_indicator(obs_list, "UNEMPL")
    sspi_clean_api_data.insert_many(scored_list)
    return parse_json(scored_list)

############################
### Category: Healthcare ###
############################


@compute_bp.route("/CSTUNT", methods=['GET'])
@login_required
def compute_cstunt():
    raw_data = sspi_raw_api_data.fetch_raw_data("CSTUNT")[0]["Raw"]["fact"]
    # Slice out the relevant data and identifiers (in Dim array)
    first_slice = '.[] | {IndicatorCode: "CSTUNT", Value: .value.numeric, Dim }'
    first_slice_filter = jq.compile(first_slice)
    dim_list = first_slice_filter.input(raw_data).all()
    # Reduce/Flatten the Dim array
    map_reduce = '.[] |  reduce .Dim[] as $d (.; .[$d.category] = $d.code)'
    map_reduce_filter = jq.compile(map_reduce)
    reduced_list = map_reduce_filter.input(dim_list).all()
    # Remap the keys to the correct names
    rename_keys = '.[] | { IndicatorCode, CountryCode: .COUNTRY, Year: .YEAR, Value, Unit: "Percentage" }'
    rename_keys_filter = jq.compile(rename_keys)
    value_list = rename_keys_filter.input(reduced_list).all()
    # Score the indicator data
    scored_list = score_single_indicator(value_list, "CSTUNT")
    sspi_clean_api_data.insert_many(scored_list)
    return parse_json(scored_list)


##################################
###      Outcome Variables     ###
##################################


@compute_bp.route("/outcome/GDPMER", methods=['GET'])
@login_required
def compute_gdpmer():
    if not sspi_raw_outcome_data.raw_data_available("GDPMER"):
        return "No Data for GDPMER found in raw database! Try running collect."
    gdpmer_raw = sspi_raw_outcome_data.fetch_raw_data("GDPMER")
    extracted_data = []
    for obs in gdpmer_raw:
        value = obs["Raw"]["value"]
        if not value or value == "None" or value == "null":
            continue
        if not len(obs["Raw"]["countryiso3code"]) == 3:
            continue
        extracted_data.append({
            "CountryCode": obs["Raw"]["countryiso3code"],
            "IndicatorCode": "GDPMER",
            "Year": int(obs["Raw"]["date"]),
            "Value": float(obs["Raw"]["value"]),
            "Unit": obs["Raw"]["indicator"]["value"],
            "Score": float(obs["Raw"]["value"])
        })
    sspi_clean_outcome_data.insert_many(extracted_data)
    return parse_json(extracted_data)


<<<<<<< HEAD
################################################
# Compute Routes for Pillar: MARKET STRUCTURE #
################################################

#########################
### Category: TAXES ###
#########################
@compute_bp.route("/TAXREV")
@login_required
def compute_taxrev():
    if not sspi_raw_api_data.raw_data_available("TAXREV"):
        return redirect(url_for("api_bp.collect_bp.TAXREV"))
    taxrev_raw = sspi_raw_api_data.fetch_raw_data("TAXREV")
    taxrev_clean = cleaned_wb_current(taxrev_raw, "TAXREV", "% of GDP")
    scored = score_single_indicator(taxrev_clean, "TAXREV")
    filtered_list, incomplete_observations = filter_incomplete_data(scored)
    sspi_clean_api_data.insert_many(filtered_list)
    print(incomplete_observations)
    return parse_json(filtered_list)

#################################
### Category: CORPORATE TAXES ###
#################################
@compute_bp.route("/CRPTAX")
@login_required
def compute_crptax():
    if not sspi_raw_api_data.raw_data_available("CRPTAX"):
        return redirect(url_for("api_bp.collect_bp.CRPTAX"))
    crptax_raw = sspi_raw_api_data.fetch_raw_data("CRPTAX")
    crptax_clean = cleanTaxFoundation(crptax_raw, "CRPTAX", "Tax Rate", "Corporate Taxes")
    scored = score_single_indicator(crptax_clean, "CRPTAX")
    filtered_list, incomplete_observations = filter_incomplete_data(scored)
    sspi_clean_api_data.insert_many(filtered_list)
    print(incomplete_observations)
    return parse_json(scored)
=======
@compute_bp.route("/outcome/GDPPPP", methods=['GET'])
@login_required
def compute_gdpppp():
    if not sspi_raw_outcome_data.raw_data_available("GDPPPP"):
        return "No Data for GDPPPP found in raw database! Try running collect."
    gdpppp_raw = sspi_raw_outcome_data.fetch_raw_data("GDPPPP")
    extracted_data = []
    for obs in gdpppp_raw:
        value = obs["Raw"]["value"]
        if not value or value == "None" or value == "null":
            continue
        if not len(obs["Raw"]["countryiso3code"]) == 3:
            continue
        extracted_data.append({
            "CountryCode": obs["Raw"]["countryiso3code"],
            "IndicatorCode": "GDPPPP",
            "Year": int(obs["Raw"]["date"]),
            "Value": float(obs["Raw"]["value"]),
            "Unit": obs["Raw"]["indicator"]["value"],
            "Score": float(obs["Raw"]["value"])
        })
    sspi_clean_outcome_data.insert_many(extracted_data)
    return parse_json(extracted_data)
>>>>>>> d8504249
<|MERGE_RESOLUTION|>--- conflicted
+++ resolved
@@ -31,12 +31,10 @@
     sspi_dynamic_line_data
     # sspi_analysis
 )
-<<<<<<< HEAD
-=======
 from ..datasource.prisonstudies import (
-    scrape_stored_pages_for_data, compute_prison_rate
-    )
->>>>>>> d8504249
+    scrape_stored_pages_for_data,
+    compute_prison_rate
+)
 
 from ..datasource.sdg import (
     flatten_nested_dictionary_biodiv,
@@ -51,10 +49,7 @@
     flatten_nested_dictionary_physpc
 )
 from ..datasource.worldbank import cleanedWorldBankData, cleaned_wb_current
-<<<<<<< HEAD
 from ..datasource.taxfoundation import cleanTaxFoundation
-=======
->>>>>>> d8504249
 from ..datasource.oecdstat import (
     # organizeOECDdata,
     # OECD_country_list,
@@ -512,165 +507,6 @@
     return parse_json(filtered_list)
 
 
-###########################################
-# Compute Routes for Pillar: PUBLIC GOODS #
-###########################################
-@compute_bp.route("/ATBRTH")
-@login_required
-def compute_atbrth():
-    if not sspi_raw_api_data.raw_data_available("ATBRTH"):
-        return redirect(url_for("api_bp.collect_bp.ATBRTH"))
-    raw_data = sspi_raw_api_data.fetch_raw_data("ATBRTH")
-    cleaned = cleanWHOdata(raw_data, "ATBRTH", "Percent",
-                           "The proportion of births attended by trained and/or skilled health personnel")
-    scored = score_single_indicator(cleaned, "ATBRTH")
-    filtered_list, incomplete_data = filter_incomplete_data(scored)
-    sspi_clean_api_data.insert_many(filtered_list)
-    print(incomplete_data)
-    return parse_json(filtered_list)
-
-
-@compute_bp.route("/DPTCOV")
-@login_required
-def compute_dptcov():
-    if not sspi_raw_api_data.raw_data_available("DPTCOV"):
-        return redirect(url_for("api_bp.collect_bp.DPTCOV"))
-    raw_data = sspi_raw_api_data.fetch_raw_data("DPTCOV")
-    cleaned = cleanWHOdata(raw_data, "DPTCOV", "Percent",
-                           "DTP3 immunization coverage among one-year-olds (%)")
-    scored = score_single_indicator(cleaned, "DPTCOV")
-    filtered_list, incomplete_data = filter_incomplete_data(scored)
-    # sspi_clean_api_data.insert_many(filtered_list)
-    # print(incomplete_data)
-    return parse_json(filtered_list)
-
-
-<<<<<<< HEAD
-# @compute_bp.route("/PHYSPC")
-# @login_required
-# def compute_physpc():
-#     if not sspi_raw_api_data.raw_data_available("PHYSPC"):
-#         return redirect(url_for("api_bp.collect_bp.PHYSPC"))
-#     raw_data = sspi_raw_api_data.fetch_raw_data("PHYSPC")
-#     cleaned = cleanWHOdata(raw_data, "PHYSPC", "Doctors/10000",
-#                           "Number of medical doctors (physicians), both generalists and specialists, expressed per 10,000 people.")
-#     scored = score_single_indicator(cleaned, "PHYSPC")
-#     filtered_list, incomplete_data = filter_incomplete_data(scored)
-#     sspi_clean_api_data.insert_many(filtered_list)
-#     print(incomplete_data)
-#     return parse_json(filtered_list)
-
-# PHYSPC for Correlation Analysis with UHC
-=======
->>>>>>> d8504249
-@compute_bp.route("/PHYSPC")
-@login_required
-def compute_physpc():
-    if not sspi_raw_api_data.raw_data_available("PHYSPC"):
-        return redirect(url_for("api_bp.collect_bp.PHYSPC"))
-    raw_data = sspi_raw_api_data.fetch_raw_data("PHYSPC")
-    cleaned = cleanWHOdata_UHC(raw_data, "PHYSPC", "UHC Service Coverage Index",
-                           "Coverage of essential health services (defined as the average coverage of essential services based on tracer interventions that include reproductive, maternal, newborn and child health, infectious diseases, non-communicable diseases and service capacity and access, among the general and the most disadvantaged population).")
-    scored = score_single_indicator(cleaned, "PHYSPC")
-    sspi_clean_api_data.insert_many(scored)
-    return parse_json(scored)
-
-
-
-
-@compute_bp.route("/FAMPLN")
-@login_required
-def compute_fampln():
-    if not sspi_raw_api_data.raw_data_available("FAMPLN"):
-        return redirect(url_for("api_bp.collect_bp.FAMPLN"))
-    raw_data = sspi_raw_api_data.fetch_raw_data("FAMPLN")
-    inter = extract_sdg_pivot_data_to_nested_dictionary(raw_data)
-    final = flatten_nested_dictionary_fampln(inter)
-    computed_list = score_single_indicator(final, "FAMPLN")
-    filtered_list, incomplete_data = filter_incomplete_data(computed_list)
-    sspi_clean_api_data.insert_many(filtered_list)
-    print(len(incomplete_data))
-    return parse_json(filtered_list)
-
-##################################
-### Category: PUBLIC SAFETY ###
-##################################
-
-@compute_bp.route("/PRISON", methods=['GET'])
-@login_required
-def compute_prison():
-    clean_data_list, missing_data_list = scrape_stored_pages_for_data()
-    final_list, incomplete_observations = compute_prison_rate(clean_data_list)
-    # print(f"Missing from World Prison Brief: {missing_data_list}")
-    # print(f"Missing from UN population: {incomplete_observations}")
-    return final_list
-
-@compute_bp.route("/DRKWAT")
-@login_required
-def compute_drkwat():
-    if not sspi_raw_api_data.raw_data_available("DRKWAT"):
-        return redirect(url_for("api_bp.collect_bp.DRKWAT"))
-    raw_data = sspi_raw_api_data.fetch_raw_data("DRKWAT")
-    cleaned = cleaned_wb_current(raw_data, "DRKWAT", "Percent")
-    scored = score_single_indicator(cleaned, "DRKWAT")
-    filtered_list, incomplete_observations = filter_incomplete_data(scored)
-    sspi_clean_api_data.insert_many(filtered_list)
-    print(incomplete_observations)
-    return parse_json(filtered_list)
-
-@compute_bp.route("/SANSRV")
-@login_required
-def compute_sansrv():
-    if not sspi_raw_api_data.raw_data_available("SANSRV"):
-        return redirect(url_for("api_bp.collect_bp.SANSRV"))
-    raw_data = sspi_raw_api_data.fetch_raw_data("SANSRV")
-    cleaned = cleaned_wb_current(raw_data, "SANSRV", "Percent")
-    scored = score_single_indicator(cleaned, "SANSRV")
-    filtered_list, incomplete_observations = filter_incomplete_data(scored)
-    sspi_clean_api_data.insert_many(filtered_list)
-    print(incomplete_observations)
-    return parse_json(filtered_list)
-
-##################################
-### Category: INFRASTRUCTURE ###
-##################################
-
-@compute_bp.route("/INTRNT", methods=['GET'])
-@login_required
-def compute_intrnt():
-    if not sspi_raw_api_data.raw_data_available("INTRNT"):
-        return redirect(url_for("collect_bp.INTRNT"))
-    # worldbank #
-    wb_raw = sspi_raw_api_data.fetch_raw_data(
-        "INTRNT", IntermediateCode="AVINTR")
-    wb_clean = cleaned_wb_current(wb_raw, "INTRNT", unit="Percent")
-    # sdg #
-    sdg_raw = sspi_raw_api_data.fetch_raw_data(
-        "INTRNT", IntermediateCode="QLMBPS")
-    sdg_clean = extract_sdg_pivot_data_to_nested_dictionary(sdg_raw)
-    sdg_clean = flatten_nested_dictionary_intrnt(sdg_clean)
-    combined_list = wb_clean + sdg_clean
-    cleaned_list = zip_intermediates(combined_list, "INTRNT",
-                                     ScoreFunction=lambda AVINTR, QUINTR: 0.5 * AVINTR + 0.5 * QUINTR,
-                                     ScoreBy="Score")
-    filtered_list, incomplete_observations = filter_incomplete_data(
-        cleaned_list)
-    sspi_clean_api_data.insert_many(filtered_list)
-    print(incomplete_observations)
-    return parse_json(filtered_list)
-
-
-@compute_bp.route("/PUBACC", methods=['GET'])
-@login_required
-def compute_pubacc():
-    if not sspi_raw_api_data.raw_data_available("PUBACC"):
-        return redirect(url_for("collect_bp.PUBACC"))
-    pubacc_raw = sspi_raw_api_data.fetch_raw_data("PUBACC")
-    pubacc_clean = cleaned_wb_current(pubacc_raw, "PUBACC", unit="Percent")
-    pubacc_clean = score_single_indicator(pubacc_clean, "PUBACC")
-    sspi_clean_api_data.insert_many(pubacc_clean)
-    return parse_json(pubacc_clean)
-
 
 @compute_bp.route("/COLBAR", methods=['GET'])
 @login_required
@@ -724,11 +560,6 @@
     return parse_json(scored_list)
 
 
-##################################
-### Category: Worker Wellbeing ###
-##################################
-
-
 @compute_bp.route("/UNEMPL", methods=['GET'])
 @login_required
 def compute_unempl():
@@ -750,11 +581,179 @@
     sspi_clean_api_data.insert_many(scored_list)
     return parse_json(scored_list)
 
+#########################
+### Category: TAXES ###
+#########################
+@compute_bp.route("/TAXREV")
+@login_required
+def compute_taxrev():
+    if not sspi_raw_api_data.raw_data_available("TAXREV"):
+        return redirect(url_for("api_bp.collect_bp.TAXREV"))
+    taxrev_raw = sspi_raw_api_data.fetch_raw_data("TAXREV")
+    taxrev_clean = cleaned_wb_current(taxrev_raw, "TAXREV", "% of GDP")
+    scored = score_single_indicator(taxrev_clean, "TAXREV")
+    filtered_list, incomplete_observations = filter_incomplete_data(scored)
+    sspi_clean_api_data.insert_many(filtered_list)
+    print(incomplete_observations)
+    return parse_json(filtered_list)
+
+@compute_bp.route("/CRPTAX")
+@login_required
+def compute_crptax():
+    if not sspi_raw_api_data.raw_data_available("CRPTAX"):
+        return redirect(url_for("api_bp.collect_bp.CRPTAX"))
+    crptax_raw = sspi_raw_api_data.fetch_raw_data("CRPTAX")
+    crptax_clean = cleanTaxFoundation(crptax_raw, "CRPTAX", "Tax Rate", "Corporate Taxes")
+    scored = score_single_indicator(crptax_clean, "CRPTAX")
+    filtered_list, incomplete_observations = filter_incomplete_data(scored)
+    sspi_clean_api_data.insert_many(filtered_list)
+    print(incomplete_observations)
+    return parse_json(scored)
+
+
+###########################################
+# Compute Routes for Pillar: PUBLIC GOODS #
+###########################################
+@compute_bp.route("/ATBRTH")
+@login_required
+def compute_atbrth():
+    if not sspi_raw_api_data.raw_data_available("ATBRTH"):
+        return redirect(url_for("api_bp.collect_bp.ATBRTH"))
+    raw_data = sspi_raw_api_data.fetch_raw_data("ATBRTH")
+    cleaned = cleanWHOdata(raw_data, "ATBRTH", "Percent",
+                           "The proportion of births attended by trained and/or skilled health personnel")
+    scored = score_single_indicator(cleaned, "ATBRTH")
+    filtered_list, incomplete_data = filter_incomplete_data(scored)
+    sspi_clean_api_data.insert_many(filtered_list)
+    print(incomplete_data)
+    return parse_json(filtered_list)
+
+
+@compute_bp.route("/DPTCOV")
+@login_required
+def compute_dptcov():
+    if not sspi_raw_api_data.raw_data_available("DPTCOV"):
+        return redirect(url_for("api_bp.collect_bp.DPTCOV"))
+    raw_data = sspi_raw_api_data.fetch_raw_data("DPTCOV")
+    cleaned = cleanWHOdata(raw_data, "DPTCOV", "Percent",
+                           "DTP3 immunization coverage among one-year-olds (%)")
+    scored = score_single_indicator(cleaned, "DPTCOV")
+    filtered_list, incomplete_data = filter_incomplete_data(scored)
+    # sspi_clean_api_data.insert_many(filtered_list)
+    # print(incomplete_data)
+    return parse_json(filtered_list)
+
+
+@compute_bp.route("/PHYSPC")
+@login_required
+def compute_physpc():
+    if not sspi_raw_api_data.raw_data_available("PHYSPC"):
+        return redirect(url_for("api_bp.collect_bp.PHYSPC"))
+    raw_data = sspi_raw_api_data.fetch_raw_data("PHYSPC")
+    cleaned = cleanWHOdata_UHC(raw_data, "PHYSPC", "UHC Service Coverage Index",
+                           "Coverage of essential health services (defined as the average coverage of essential services based on tracer interventions that include reproductive, maternal, newborn and child health, infectious diseases, non-communicable diseases and service capacity and access, among the general and the most disadvantaged population).")
+    scored = score_single_indicator(cleaned, "PHYSPC")
+    sspi_clean_api_data.insert_many(scored)
+    return parse_json(scored)
+
+
+@compute_bp.route("/FAMPLN")
+@login_required
+def compute_fampln():
+    if not sspi_raw_api_data.raw_data_available("FAMPLN"):
+        return redirect(url_for("api_bp.collect_bp.FAMPLN"))
+    raw_data = sspi_raw_api_data.fetch_raw_data("FAMPLN")
+    inter = extract_sdg_pivot_data_to_nested_dictionary(raw_data)
+    final = flatten_nested_dictionary_fampln(inter)
+    computed_list = score_single_indicator(final, "FAMPLN")
+    filtered_list, incomplete_data = filter_incomplete_data(computed_list)
+    sspi_clean_api_data.insert_many(filtered_list)
+    print(len(incomplete_data))
+    return parse_json(filtered_list)
+
+##################################
+### Category: PUBLIC SAFETY ###
+##################################
+
+@compute_bp.route("/PRISON", methods=['GET'])
+@login_required
+def compute_prison():
+    clean_data_list, missing_data_list = scrape_stored_pages_for_data()
+    final_list, incomplete_observations = compute_prison_rate(clean_data_list)
+    # print(f"Missing from World Prison Brief: {missing_data_list}")
+    # print(f"Missing from UN population: {incomplete_observations}")
+    return final_list
+
+@compute_bp.route("/DRKWAT")
+@login_required
+def compute_drkwat():
+    if not sspi_raw_api_data.raw_data_available("DRKWAT"):
+        return redirect(url_for("api_bp.collect_bp.DRKWAT"))
+    raw_data = sspi_raw_api_data.fetch_raw_data("DRKWAT")
+    cleaned = cleaned_wb_current(raw_data, "DRKWAT", "Percent")
+    scored = score_single_indicator(cleaned, "DRKWAT")
+    filtered_list, incomplete_observations = filter_incomplete_data(scored)
+    sspi_clean_api_data.insert_many(filtered_list)
+    print(incomplete_observations)
+    return parse_json(filtered_list)
+
+@compute_bp.route("/SANSRV")
+@login_required
+def compute_sansrv():
+    if not sspi_raw_api_data.raw_data_available("SANSRV"):
+        return redirect(url_for("api_bp.collect_bp.SANSRV"))
+    raw_data = sspi_raw_api_data.fetch_raw_data("SANSRV")
+    cleaned = cleaned_wb_current(raw_data, "SANSRV", "Percent")
+    scored = score_single_indicator(cleaned, "SANSRV")
+    filtered_list, incomplete_observations = filter_incomplete_data(scored)
+    sspi_clean_api_data.insert_many(filtered_list)
+    print(incomplete_observations)
+    return parse_json(filtered_list)
+
+##################################
+### Category: INFRASTRUCTURE ###
+##################################
+
+@compute_bp.route("/INTRNT", methods=['GET'])
+@login_required
+def compute_intrnt():
+    if not sspi_raw_api_data.raw_data_available("INTRNT"):
+        return redirect(url_for("collect_bp.INTRNT"))
+    # worldbank #
+    wb_raw = sspi_raw_api_data.fetch_raw_data(
+        "INTRNT", IntermediateCode="AVINTR")
+    wb_clean = cleaned_wb_current(wb_raw, "INTRNT", unit="Percent")
+    # sdg #
+    sdg_raw = sspi_raw_api_data.fetch_raw_data(
+        "INTRNT", IntermediateCode="QLMBPS")
+    sdg_clean = extract_sdg_pivot_data_to_nested_dictionary(sdg_raw)
+    sdg_clean = flatten_nested_dictionary_intrnt(sdg_clean)
+    combined_list = wb_clean + sdg_clean
+    cleaned_list = zip_intermediates(combined_list, "INTRNT",
+                                     ScoreFunction=lambda AVINTR, QUINTR: 0.5 * AVINTR + 0.5 * QUINTR,
+                                     ScoreBy="Score")
+    filtered_list, incomplete_observations = filter_incomplete_data(
+        cleaned_list)
+    sspi_clean_api_data.insert_many(filtered_list)
+    print(incomplete_observations)
+    return parse_json(filtered_list)
+
+
+@compute_bp.route("/PUBACC", methods=['GET'])
+@login_required
+def compute_pubacc():
+    if not sspi_raw_api_data.raw_data_available("PUBACC"):
+        return redirect(url_for("collect_bp.PUBACC"))
+    pubacc_raw = sspi_raw_api_data.fetch_raw_data("PUBACC")
+    pubacc_clean = cleaned_wb_current(pubacc_raw, "PUBACC", unit="Percent")
+    pubacc_clean = score_single_indicator(pubacc_clean, "PUBACC")
+    sspi_clean_api_data.insert_many(pubacc_clean)
+    return parse_json(pubacc_clean)
+
+
 ############################
 ### Category: Healthcare ###
 ############################
-
-
 @compute_bp.route("/CSTUNT", methods=['GET'])
 @login_required
 def compute_cstunt():
@@ -780,7 +779,6 @@
 ##################################
 ###      Outcome Variables     ###
 ##################################
-
 
 @compute_bp.route("/outcome/GDPMER", methods=['GET'])
 @login_required
@@ -806,44 +804,6 @@
     sspi_clean_outcome_data.insert_many(extracted_data)
     return parse_json(extracted_data)
 
-
-<<<<<<< HEAD
-################################################
-# Compute Routes for Pillar: MARKET STRUCTURE #
-################################################
-
-#########################
-### Category: TAXES ###
-#########################
-@compute_bp.route("/TAXREV")
-@login_required
-def compute_taxrev():
-    if not sspi_raw_api_data.raw_data_available("TAXREV"):
-        return redirect(url_for("api_bp.collect_bp.TAXREV"))
-    taxrev_raw = sspi_raw_api_data.fetch_raw_data("TAXREV")
-    taxrev_clean = cleaned_wb_current(taxrev_raw, "TAXREV", "% of GDP")
-    scored = score_single_indicator(taxrev_clean, "TAXREV")
-    filtered_list, incomplete_observations = filter_incomplete_data(scored)
-    sspi_clean_api_data.insert_many(filtered_list)
-    print(incomplete_observations)
-    return parse_json(filtered_list)
-
-#################################
-### Category: CORPORATE TAXES ###
-#################################
-@compute_bp.route("/CRPTAX")
-@login_required
-def compute_crptax():
-    if not sspi_raw_api_data.raw_data_available("CRPTAX"):
-        return redirect(url_for("api_bp.collect_bp.CRPTAX"))
-    crptax_raw = sspi_raw_api_data.fetch_raw_data("CRPTAX")
-    crptax_clean = cleanTaxFoundation(crptax_raw, "CRPTAX", "Tax Rate", "Corporate Taxes")
-    scored = score_single_indicator(crptax_clean, "CRPTAX")
-    filtered_list, incomplete_observations = filter_incomplete_data(scored)
-    sspi_clean_api_data.insert_many(filtered_list)
-    print(incomplete_observations)
-    return parse_json(scored)
-=======
 @compute_bp.route("/outcome/GDPPPP", methods=['GET'])
 @login_required
 def compute_gdpppp():
@@ -866,5 +826,4 @@
             "Score": float(obs["Raw"]["value"])
         })
     sspi_clean_outcome_data.insert_many(extracted_data)
-    return parse_json(extracted_data)
->>>>>>> d8504249
+    return parse_json(extracted_data)