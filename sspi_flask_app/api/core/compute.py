--- conflicted
+++ resolved
@@ -533,8 +533,6 @@
 # @login_required
 def compute_colbar():
     cleaned = cleanILOData("COLBAR")
-<<<<<<< HEAD
-    #  print(cleaned)
     return jsonify(cleaned)
 
 
@@ -552,7 +550,4 @@
         scored_list)
     sspi_clean_api_data.insert_many(clean_document_list)
     print(incomplete_observations)
-    return parse_json(clean_document_list)
-=======
-    return jsonify(cleaned)
->>>>>>> b0ddb7a2
+    return parse_json(clean_document_list)