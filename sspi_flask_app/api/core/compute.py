import os
import json
import jq
import bs4 as bs
import numpy as np
from bs4 import BeautifulSoup
from flask import (
    Blueprint,
    redirect,
    url_for,
    jsonify,
    Response,
    stream_with_context
)
from flask import current_app as app
from flask_login import login_required
from sspi_flask_app.api.resources.utilities import (
    parse_json,
    # goalpost,
    # jsonify_df,
    zip_intermediates,
    # format_m49_as_string,
    filter_incomplete_data,
    score_single_indicator
)
from sspi_flask_app.models.database import (
    sspi_clean_api_data,
    sspi_raw_api_data,
    sspi_raw_outcome_data,
    sspi_clean_outcome_data,
    sspi_dynamic_line_data
    # sspi_analysis
)
<<<<<<< HEAD
=======
from ..datasource.prisonstudies import (
    scrape_stored_pages_for_data, compute_prison_rate
    )
>>>>>>> d8504249

from ..datasource.sdg import (
    flatten_nested_dictionary_biodiv,
    extract_sdg_pivot_data_to_nested_dictionary,
    flatten_nested_dictionary_airpol,
    flatten_nested_dictionary_redlst,
    flatten_nested_dictionary_intrnt,
    flatten_nested_dictionary_watman,
    flatten_nested_dictionary_stkhlm,
    flatten_nested_dictionary_nrgint,
    flatten_nested_dictionary_fampln,
    flatten_nested_dictionary_physpc
)
from ..datasource.worldbank import cleanedWorldBankData, cleaned_wb_current
<<<<<<< HEAD
from ..datasource.taxfoundation import cleanTaxFoundation
=======
>>>>>>> d8504249
from ..datasource.oecdstat import (
    # organizeOECDdata,
    # OECD_country_list,
    extractAllSeries,
    # filterSeriesList,
    filterSeriesListSeniors
)
from ..datasource.iea import (
    filterSeriesListiea,
    cleanIEAData_altnrg,
    clean_IEA_data_GTRANS,

)
from ..datasource.who import (
    cleanWHOdata, 
    cleanWHOdata_UHC
)
import pandas as pd
# from pycountry import countries
from io import StringIO
import re
# from ..datasource.ilo import cleanILOData
from sspi_flask_app.api.core.finalize import (
    finalize_iterator
)


compute_bp = Blueprint("compute_bp", __name__,
                       template_folder="templates",
                       static_folder="static",
                       url_prefix="/compute")

################################################
# Compute Routes for Pillar: SUSTAINABILITY #
################################################

###########################
### Category: ECOSYSTEM ###
###########################


@compute_bp.route("/all", methods=['GET'])
@login_required
def compute_all():
    """
    """
    sspi_clean_api_data.delete_many({})

    def compute_iterator():
        yield "Cleared existing sspi_clean_api_data collection\n"
        with app.app_context():
            yield "Computing BIODIV\n"
            with app.app_context():
                compute_biodiv()
            yield "Computing REDLST\n"
            with app.app_context():
                compute_rdlst()
            yield "Computing NITROG\n"
            with app.app_context():
                compute_nitrog()
            # yield "Computing WATMAN"
            # compute_watman()
            yield "Computing STKHLM\n"
            with app.app_context():
                compute_stkhlm()
            yield "Computing INTRNT\n"
            with app.app_context():
                compute_intrnt()
            yield "Computing FDEPTH\n"
            with app.app_context():
                compute_fdepth()
            yield "Computing ALTNRG\n"
            with app.app_context():
                compute_altnrg()
            yield "Finalizing Production Data\n"
            yield from finalize_iterator()
            yield "Data is up to date\n"

    return Response(
        stream_with_context(compute_iterator()),
        mimetype='text/event-stream'
    )


@compute_bp.route("/BIODIV", methods=['GET'])
@login_required
def compute_biodiv():
    """
    If indicator is not in database, return a page with a button to collect the data
    - If no collection route is implemented, return a page with a message
    - If collection route is implemented, return a page with a button to collect the data
    If indicator is in database, compute the indicator from the raw data
    - Indicator computation: average of the three scores for percentage of biodiversity in
    marine, freshwater, and terrestrial ecosystems
    """
    if not sspi_raw_api_data.raw_data_available("BIODIV"):
        return redirect(url_for("api_bp.collect_bp.BIODIV"))
    raw_data = sspi_raw_api_data.fetch_raw_data("BIODIV")
    intermediate_obs_dict = extract_sdg_pivot_data_to_nested_dictionary(
        raw_data)
    # implement a computation function as an argument which can be adapted to different contexts
    final_data_list = flatten_nested_dictionary_biodiv(intermediate_obs_dict)
    # store the cleaned data in the database
    zipped_document_list = zip_intermediates(final_data_list, "BIODIV",
                                             ScoreFunction=lambda MARINE, TERRST, FRSHWT: 0.33 *
                                             MARINE + 0.33 * TERRST + 0.33 * FRSHWT,
                                             ScoreBy="Score")
    clean_observations, incomplete_observations = filter_incomplete_data(
        zipped_document_list)
    sspi_clean_api_data.insert_many(clean_observations)
    print(incomplete_observations)
    return parse_json(clean_observations)


@compute_bp.route("/REDLST", methods=['GET'])
@login_required
def compute_rdlst():
    if not sspi_raw_api_data.raw_data_available("REDLST"):
        return redirect(url_for("api_bp.collect_bp.REDLST"))
    raw_data = sspi_raw_api_data.fetch_raw_data("REDLST")
    intermediate_obs_dict = extract_sdg_pivot_data_to_nested_dictionary(
        raw_data)
    final_list = flatten_nested_dictionary_redlst(intermediate_obs_dict)
    meta_data_added = score_single_indicator(final_list, "REDLST")
    clean_document_list, incomplete_observations = filter_incomplete_data(
        meta_data_added)
    sspi_clean_api_data.insert_many(clean_document_list)
    print(incomplete_observations)
    return parse_json(clean_document_list)

######################
### Category: LAND ###
#######################


@compute_bp.route("/NITROG", methods=['GET'])
@login_required
def compute_nitrog():
    if not sspi_raw_api_data.raw_data_available("NITROG"):
        return redirect(url_for("collect_bp.NITROG"))
    raw_data = sspi_raw_api_data.fetch_raw_data("NITROG")
    csv_virtual_file = StringIO(raw_data[0]["Raw"]["csv"])
    SNM_raw = pd.read_csv(csv_virtual_file)
    SNM_raw = SNM_raw.drop(columns=['code', 'country'])
    SNM_raw = SNM_raw.rename(columns={'iso': 'CountryCode'})
    SNM_long = SNM_raw.melt(
        id_vars=['CountryCode'],
        var_name='YearString',
        value_name='Value'
    )
    SNM_long["Year"] = [
        re.search(r"\d{4}", s).group(0)
        for s in SNM_long["YearString"]
    ]
    SNM_long.drop(columns=['YearString'], inplace=True)
    SNM_long.drop(SNM_long[SNM_long['Value'] < 0].index, inplace=True)
    SNM_long.drop(SNM_long[SNM_long['Value'].isna()].index, inplace=True)
    SNM_long['IndicatorCode'] = 'NITROG'
    SNM_long['Unit'] = 'Index'
    obs_list = json.loads(SNM_long.to_json(orient="records"))
    scored_list = score_single_indicator(obs_list, "NITROG")
    sspi_clean_api_data.insert_many(scored_list)
    return parse_json(scored_list)


@compute_bp.route("/WATMAN", methods=['GET'])
@login_required
def compute_watman():
    """
    metadata_map = {
        "ER_H2O_WUEYST": "CWUEFF",
        "ER_H2O_STRESS": "WTSTRS"
    }
    """
    if not sspi_raw_api_data.raw_data_available("WATMAN"):
        return redirect(url_for("collect_bp.WATMAN"))
    raw_data = sspi_raw_api_data.fetch_raw_data("WATMAN")
    total_list = [obs for obs in raw_data if obs["Raw"]["activity"] == "TOTAL"]
    intermediate_list = extract_sdg_pivot_data_to_nested_dictionary(total_list)
    final_list = flatten_nested_dictionary_watman(intermediate_list)
    zipped_document_list = zip_intermediates(final_list, "WATMAN",
                                             ScoreFunction=lambda CWUEFF, WTSTRS: 0.50 * CWUEFF + 0.50 * WTSTRS,
                                             ScoreBy="Score")
    clean_document_list, incomplete_observations = filter_incomplete_data(
        zipped_document_list)
    sspi_clean_api_data.insert_many(clean_document_list)
    return parse_json(clean_document_list)


@compute_bp.route("/STKHLM", methods=['GET'])
@login_required
def compute_stkhlm():
    if not sspi_raw_api_data.raw_data_available("STKHLM"):
        return redirect(url_for("api_bp.collect_bp.STKHLM"))
    raw_data = sspi_raw_api_data.fetch_raw_data("STKHLM")
    full_stk_list = [obs for obs in raw_data if obs["Raw"]
                     ["series"] == "SG_HAZ_CMRSTHOLM"]
    intermediate_list = extract_sdg_pivot_data_to_nested_dictionary(
        full_stk_list)
    flattened_lst = flatten_nested_dictionary_stkhlm(intermediate_list)
    scored_list = score_single_indicator(flattened_lst, "STKHLM")
    clean_document_list, incomplete_observations = filter_incomplete_data(
        scored_list)
    sspi_clean_api_data.insert_many(clean_document_list)
    print(incomplete_observations)
    return parse_json(clean_document_list)

########################
### Category: ENERGY ###
########################

@compute_bp.route("/COALPW", methods=['GET'])
@login_required
def compute_coalpw():
    if not sspi_raw_api_data.raw_data_available("COALPW"):
        return redirect(url_for("api_bp.collect_bp.COALPW"))
    raw_data = sspi_raw_api_data.fetch_raw_data("COALPW")

    product_codes = {
        "COAL": "Coal",
        "NATGAS": "Natural gas",
        "NUCLEAR": "Nuclear",
        "HYDRO": "Hydro",
        "GEOTHERM": "Wind, solar, etc.",
        "COMRENEW": "Biofuels and waste",
        "MTOTOIL": "Oil"
    }

    metadata_code_map = {
        "COAL": "TLCOAL",
        "NATGAS": "NATGAS",
        "NUCLEAR": "NCLEAR",
        "HYDRO": "HYDROP",
        "GEOTHERM": "GEOPWR",
        "COMRENEW": "BIOWAS",
        "MTOTOIL": "FSLOIL"
    }

    intermediate_data = pd.DataFrame(cleanIEAData_altnrg(raw_data, "COALPW"))
    intermediate_data.drop(intermediate_data[intermediate_data["CountryCode"].map(
        lambda s: len(s) != 3)].index, inplace=True)
    intermediate_data["IntermediateCode"] = intermediate_data["IntermediateCode"].map(
        lambda x: metadata_code_map[x])
    intermediate_data.astype({"Year": "int", "Value": "float"})
    # adding sum of available intermediates as an intermediate, in order to complete data
    sums = intermediate_data.groupby(['Year', 'CountryCode']).agg({
        'Value': 'sum'}).reset_index()
    sums['IntermediateCode'], sums['Unit'], sums['IndicatorCode'] = 'TTLSUM', 'TJ', 'COALPW'

    intermediate_list = pd.concat([intermediate_data, sums])
    zipped_document_list = zip_intermediates(
        json.loads(str(intermediate_list.to_json(orient="records")),
                   parse_int=int, parse_float=float),
        "COALPW",
        ScoreFunction=lambda TLCOAL, TTLSUM: (TLCOAL)/(TTLSUM),
        ScoreBy="Values"
    )

    clean_document_list, incomplete_observations = filter_incomplete_data(
        zipped_document_list)
    sspi_clean_api_data.insert_many(clean_document_list)
    print(incomplete_observations)
    return parse_json(clean_document_list)

@compute_bp.route("/AIRPOL")
@login_required
def compute_airpol():
    if not sspi_raw_api_data.raw_data_available("AIRPOL"):
        return redirect(url_for("api_bp.collect_bp.AIRPOL"))
    raw_data = sspi_raw_api_data.fetch_raw_data("AIRPOL")
    intermediate_obs_dict = extract_sdg_pivot_data_to_nested_dictionary(raw_data)
    flattened = flatten_nested_dictionary_airpol(intermediate_obs_dict)
    scored_list = score_single_indicator(flattened, "AIRPOL")
    cleaned, filtered = filter_incomplete_data(scored_list)
    sspi_clean_api_data.insert_many(cleaned)
    print(filtered)
    return parse_json(cleaned)

@compute_bp.route("/NRGINT", methods=['GET'])
# @login_required
def compute_nrgint():
    if not sspi_raw_api_data.raw_data_available("NRGINT"):
        return redirect(url_for("collect_bp.NRGINT"))
    nrgint_raw = sspi_raw_api_data.fetch_raw_data("NRGINT")
    intermediate_obs_dict = extract_sdg_pivot_data_to_nested_dictionary(
        nrgint_raw)
    flattened_lst = flatten_nested_dictionary_nrgint(intermediate_obs_dict)
    scored_list = score_single_indicator(flattened_lst, "NRGINT")
    clean_document_list, incomplete_observations = filter_incomplete_data(
        scored_list)
    sspi_clean_api_data.insert_many(clean_document_list)
    print(incomplete_observations)
    return parse_json(clean_document_list)


@compute_bp.route("/ALTNRG", methods=['GET'])
@login_required
def compute_altnrg():
    if not sspi_raw_api_data.raw_data_available("ALTNRG"):
        return redirect(url_for("collect_bp.ALTNRG"))
    raw_data = sspi_raw_api_data.fetch_raw_data("ALTNRG")

    # most of these intermediates used to compute sum
    product_codes = {
        "COAL": "Coal",
        "NATGAS": "Natural gas",
        "NUCLEAR": "Nuclear",
        "HYDRO": "Hydro",
        "GEOTHERM": "Wind, solar, etc.",
        "COMRENEW": "Biofuels and waste",
        "MTOTOIL": "Oil"
    }

    metadata_code_map = {
        "COAL": "TLCOAL",
        "NATGAS": "NATGAS",
        "NUCLEAR": "NCLEAR",
        "HYDRO": "HYDROP",
        "GEOTHERM": "GEOPWR",
        "COMRENEW": "BIOWAS",
        "MTOTOIL": "FSLOIL"
    }

    intermediate_data = pd.DataFrame(cleanIEAData_altnrg(raw_data, "ALTNRG"))
    intermediate_data.drop(intermediate_data[intermediate_data["CountryCode"].map(
        lambda s: len(s) != 3)].index, inplace=True)
    intermediate_data["IntermediateCode"] = intermediate_data["IntermediateCode"].map(
        lambda x: metadata_code_map[x])
    intermediate_data.astype({"Year": "int", "Value": "float"})
    # adding sum of available intermediates as an intermediate, in order to complete data
    sums = intermediate_data.groupby(['Year', 'CountryCode']).agg({
        'Value': 'sum'}).reset_index()
    sums['IntermediateCode'], sums['Unit'], sums['IndicatorCode'] = 'TTLSUM', 'TJ', 'ALTNRG'

    # running the samce operations for alternative energy sources
    inter_sums = intermediate_data[intermediate_data["IntermediateCode"].isin(
        ["HYDROP", "NCLEAR", "GEOPWR", "BIOWAS"])]
    alt_sums = inter_sums.groupby(['Year', 'CountryCode']).agg({
        'Value': 'sum'}).reset_index()
    alt_sums['IntermediateCode'], alt_sums['Unit'], alt_sums['IndicatorCode'] = 'ALTSUM', 'TJ', 'ALTNRG'

    intermediate_list = pd.concat(
        [pd.concat([intermediate_data, sums]), alt_sums])
    zipped_document_list = zip_intermediates(
        json.loads(str(intermediate_list.to_json(orient="records")),
                   parse_int=int, parse_float=float),
        "ALTNRG",
        ScoreFunction=lambda TTLSUM, ALTSUM, BIOWAS: (
            ALTSUM - 0.5 * BIOWAS)/(TTLSUM),
        ScoreBy="Values"
    )
    clean_document_list, incomplete_observations = filter_incomplete_data(
        zipped_document_list)
    print(incomplete_observations)
    sspi_clean_api_data.insert_many(clean_document_list)
    return parse_json(clean_document_list)


##################################
### Category: GREENHOUSE GASES ###
##################################



##################################
### Category: WORKER WELLBEING ###
##################################

@compute_bp.route("/SENIOR", methods=['GET'])
@login_required
def compute_senior():
    if not sspi_raw_api_data.raw_data_available("SENIOR"):
        return redirect(url_for("collect_bp.SENIOR"))
    raw_data = sspi_raw_api_data.fetch_raw_data("SENIOR")
    # metadata = raw_data[0]["Metadata"]
    # metadata_soup = bs.BeautifulSoup(metadata, "lxml")
    # to see the codes and their descriptions, uncomment and return the following line
    # jsonify([[tag.get("value"), tag.get_text()] for tag in metadata_soup.find_all("code")])
    metadata_codes = {
        "PEN20A": "Expected years in retirement, men",
        "PEN20B": "Expected years in retirement, women",
        "PEN24A": "Old age income poverty, 66+",
    }
    metadata_code_map = {
        "PEN20A": "YRSRTM",
        "PEN20B": "YRSRTW",
        "PEN24A": "POVNRT",
    }
    series = extractAllSeries(raw_data[0]["Raw"])
    document_list = []
    for code in metadata_codes.keys():
        document_list.extend(filterSeriesListSeniors(
            series, code, "PAG", "SENIOR"))
    long_senior_data = pd.DataFrame(document_list)
    long_senior_data.drop(long_senior_data[long_senior_data["CountryCode"].map(
        lambda s: len(s) != 3)].index, inplace=True)
    long_senior_data["IntermediateCode"] = long_senior_data["VariableCodeOECD"].map(
        lambda x: metadata_code_map[x])
    long_senior_data.astype({"Year": "int", "Value": "float"})
    zipped_document_list = zip_intermediates(
        json.loads(str(long_senior_data.to_json(orient="records")),
                   parse_int=int, parse_float=float),
        "SENIOR",
        ScoreFunction=lambda YRSRTM, YRSRTW, POVNRT: 0.25 *
        YRSRTM + 0.25*YRSRTW + 0.50*POVNRT,
        ScoreBy="Score"
    )
    clean_document_list, incomplete_observations = filter_incomplete_data(
        zipped_document_list)
    sspi_clean_api_data.insert_many(clean_document_list)
    print(incomplete_observations)
    return parse_json(clean_document_list)

#################################
## Category: WORKER ENGAGEMENT ##
#################################

@compute_bp.route("/LFPART", methods=['GET'])
@login_required
def compute_lfpart():
    if not sspi_raw_api_data.fetch_raw_data("LFPART"):
        return redirect(url_for("collect_bp.LFPART"))
    raw_data = sspi_raw_api_data.fetch_raw_data("LFPART")
    series_list = extractAllSeriesILO(raw_data[0]["Raw"])
    document_list = filterSeriesListlfpart(series_list)
    long_lfpart_data = pd.DataFrame(document_list)
    long_lfpart_data.drop(long_lfpart_data[long_lfpart_data["CountryCode"].map(lambda s: len(s) != 3)].index, inplace=True)
    long_lfpart_data.astype({"Year": "int", "Value": "float"})
    scored_document_list = score_single_indicator(json.loads(str(long_lfpart_data.to_json(orient="records")), parse_int=int, parse_float=float), 
                                                  IndicatorCode="LFPART")
    clean_document_list, incomplete_observations = filter_incomplete_data(scored_document_list)
    sspi_clean_api_data.insert_many(clean_document_list)
    print(incomplete_observations)
    return parse_json(clean_document_list)
    # print(raw_data_soup.find_all('generic:series'))
    # return None


@compute_bp.route("/FDEPTH", methods=['GET'])
@login_required
def compute_fdepth():
    if not sspi_raw_api_data.raw_data_available("FDEPTH"):
        return redirect(url_for("collect_bp.FDEPTH"))
    credit_raw = sspi_raw_api_data.fetch_raw_data("FDEPTH", IntermediateCode = "CREDIT")
    credit_clean = cleaned_wb_current(credit_raw, "FDEPTH", unit = "Percent")
    deposit_raw = sspi_raw_api_data.fetch_raw_data("FDEPTH", IntermediateCode = "DPOSIT")
    deposit_clean = cleaned_wb_current(deposit_raw, "FDEPTH", unit = "Percent")
    combined_list = credit_clean + deposit_clean
    cleaned_list = zip_intermediates(combined_list, "FDEPTH",
                                     ScoreFunction= lambda CREDIT, DPOSIT: 0.5 * CREDIT + 0.5 * DPOSIT,
                                     ScoreBy= "Score")
    filtered_list, incomplete_data = filter_incomplete_data(cleaned_list)
    sspi_clean_api_data.insert_many(filtered_list)
    print(incomplete_data)
    return parse_json(filtered_list)


###########################################
# Compute Routes for Pillar: PUBLIC GOODS #
###########################################
@compute_bp.route("/ATBRTH")
@login_required
def compute_atbrth():
    if not sspi_raw_api_data.raw_data_available("ATBRTH"):
        return redirect(url_for("api_bp.collect_bp.ATBRTH"))
    raw_data = sspi_raw_api_data.fetch_raw_data("ATBRTH")
    cleaned = cleanWHOdata(raw_data, "ATBRTH", "Percent",
                           "The proportion of births attended by trained and/or skilled health personnel")
    scored = score_single_indicator(cleaned, "ATBRTH")
    filtered_list, incomplete_data = filter_incomplete_data(scored)
    sspi_clean_api_data.insert_many(filtered_list)
    print(incomplete_data)
    return parse_json(filtered_list)


@compute_bp.route("/DPTCOV")
@login_required
def compute_dptcov():
    if not sspi_raw_api_data.raw_data_available("DPTCOV"):
        return redirect(url_for("api_bp.collect_bp.DPTCOV"))
    raw_data = sspi_raw_api_data.fetch_raw_data("DPTCOV")
    cleaned = cleanWHOdata(raw_data, "DPTCOV", "Percent",
                           "DTP3 immunization coverage among one-year-olds (%)")
    scored = score_single_indicator(cleaned, "DPTCOV")
    filtered_list, incomplete_data = filter_incomplete_data(scored)
    # sspi_clean_api_data.insert_many(filtered_list)
    # print(incomplete_data)
    return parse_json(filtered_list)


<<<<<<< HEAD
# @compute_bp.route("/PHYSPC")
# @login_required
# def compute_physpc():
#     if not sspi_raw_api_data.raw_data_available("PHYSPC"):
#         return redirect(url_for("api_bp.collect_bp.PHYSPC"))
#     raw_data = sspi_raw_api_data.fetch_raw_data("PHYSPC")
#     cleaned = cleanWHOdata(raw_data, "PHYSPC", "Doctors/10000",
#                           "Number of medical doctors (physicians), both generalists and specialists, expressed per 10,000 people.")
#     scored = score_single_indicator(cleaned, "PHYSPC")
#     filtered_list, incomplete_data = filter_incomplete_data(scored)
#     sspi_clean_api_data.insert_many(filtered_list)
#     print(incomplete_data)
#     return parse_json(filtered_list)

# PHYSPC for Correlation Analysis with UHC
=======
>>>>>>> d8504249
@compute_bp.route("/PHYSPC")
@login_required
def compute_physpc():
    if not sspi_raw_api_data.raw_data_available("PHYSPC"):
        return redirect(url_for("api_bp.collect_bp.PHYSPC"))
    raw_data = sspi_raw_api_data.fetch_raw_data("PHYSPC")
    cleaned = cleanWHOdata_UHC(raw_data, "PHYSPC", "UHC Service Coverage Index",
                           "Coverage of essential health services (defined as the average coverage of essential services based on tracer interventions that include reproductive, maternal, newborn and child health, infectious diseases, non-communicable diseases and service capacity and access, among the general and the most disadvantaged population).")
    scored = score_single_indicator(cleaned, "PHYSPC")
    sspi_clean_api_data.insert_many(scored)
    return parse_json(scored)




@compute_bp.route("/FAMPLN")
@login_required
def compute_fampln():
    if not sspi_raw_api_data.raw_data_available("FAMPLN"):
        return redirect(url_for("api_bp.collect_bp.FAMPLN"))
    raw_data = sspi_raw_api_data.fetch_raw_data("FAMPLN")
    inter = extract_sdg_pivot_data_to_nested_dictionary(raw_data)
    final = flatten_nested_dictionary_fampln(inter)
    computed_list = score_single_indicator(final, "FAMPLN")
    filtered_list, incomplete_data = filter_incomplete_data(computed_list)
    sspi_clean_api_data.insert_many(filtered_list)
    print(len(incomplete_data))
    return parse_json(filtered_list)

##################################
### Category: PUBLIC SAFETY ###
##################################

@compute_bp.route("/PRISON", methods=['GET'])
@login_required
def compute_prison():
    clean_data_list, missing_data_list = scrape_stored_pages_for_data()
    final_list, incomplete_observations = compute_prison_rate(clean_data_list)
    # print(f"Missing from World Prison Brief: {missing_data_list}")
    # print(f"Missing from UN population: {incomplete_observations}")
    return final_list

@compute_bp.route("/DRKWAT")
@login_required
def compute_drkwat():
    if not sspi_raw_api_data.raw_data_available("DRKWAT"):
        return redirect(url_for("api_bp.collect_bp.DRKWAT"))
    raw_data = sspi_raw_api_data.fetch_raw_data("DRKWAT")
    cleaned = cleaned_wb_current(raw_data, "DRKWAT", "Percent")
    scored = score_single_indicator(cleaned, "DRKWAT")
    filtered_list, incomplete_observations = filter_incomplete_data(scored)
    sspi_clean_api_data.insert_many(filtered_list)
    print(incomplete_observations)
    return parse_json(filtered_list)

@compute_bp.route("/SANSRV")
@login_required
def compute_sansrv():
    if not sspi_raw_api_data.raw_data_available("SANSRV"):
        return redirect(url_for("api_bp.collect_bp.SANSRV"))
    raw_data = sspi_raw_api_data.fetch_raw_data("SANSRV")
    cleaned = cleaned_wb_current(raw_data, "SANSRV", "Percent")
    scored = score_single_indicator(cleaned, "SANSRV")
    filtered_list, incomplete_observations = filter_incomplete_data(scored)
    sspi_clean_api_data.insert_many(filtered_list)
    print(incomplete_observations)
    return parse_json(filtered_list)

##################################
### Category: INFRASTRUCTURE ###
##################################

@compute_bp.route("/INTRNT", methods=['GET'])
@login_required
def compute_intrnt():
    if not sspi_raw_api_data.raw_data_available("INTRNT"):
        return redirect(url_for("collect_bp.INTRNT"))
    # worldbank #
    wb_raw = sspi_raw_api_data.fetch_raw_data(
        "INTRNT", IntermediateCode="AVINTR")
    wb_clean = cleaned_wb_current(wb_raw, "INTRNT", unit="Percent")
    # sdg #
    sdg_raw = sspi_raw_api_data.fetch_raw_data(
        "INTRNT", IntermediateCode="QLMBPS")
    sdg_clean = extract_sdg_pivot_data_to_nested_dictionary(sdg_raw)
    sdg_clean = flatten_nested_dictionary_intrnt(sdg_clean)
    combined_list = wb_clean + sdg_clean
    cleaned_list = zip_intermediates(combined_list, "INTRNT",
                                     ScoreFunction=lambda AVINTR, QUINTR: 0.5 * AVINTR + 0.5 * QUINTR,
                                     ScoreBy="Score")
    filtered_list, incomplete_observations = filter_incomplete_data(
        cleaned_list)
    sspi_clean_api_data.insert_many(filtered_list)
    print(incomplete_observations)
    return parse_json(filtered_list)


@compute_bp.route("/PUBACC", methods=['GET'])
@login_required
def compute_pubacc():
    if not sspi_raw_api_data.raw_data_available("PUBACC"):
        return redirect(url_for("collect_bp.PUBACC"))
    pubacc_raw = sspi_raw_api_data.fetch_raw_data("PUBACC")
    pubacc_clean = cleaned_wb_current(pubacc_raw, "PUBACC", unit="Percent")
    pubacc_clean = score_single_indicator(pubacc_clean, "PUBACC")
    sspi_clean_api_data.insert_many(pubacc_clean)
    return parse_json(pubacc_clean)


@compute_bp.route("/COLBAR", methods=['GET'])
@login_required
def compute_colbar():
    if not sspi_raw_api_data.raw_data_available("COLBAR"):
        return redirect(url_for("collect_bp.COLBAR"))
    raw_data = sspi_raw_api_data.fetch_raw_data("COLBAR")
    csv_virtual_file = StringIO(raw_data[0]["Raw"]["csv"])
    colbar_raw = pd.read_csv(csv_virtual_file)
    colbar_raw = colbar_raw[['REF_AREA',
                             'TIME_PERIOD', 'UNIT_MEASURE', 'OBS_VALUE']]
    colbar_raw = colbar_raw.rename(columns={'REF_AREA': 'CountryCode',
                                            'TIME_PERIOD': 'Year',
                                            'OBS_VALUE': 'Value',
                                            'UNIT_MEASURE': 'Unit'})
    colbar_raw['IndicatorCode'] = 'COLBAR'
    colbar_raw['Unit'] = 'Proportion'
    colbar_raw['Value'] = colbar_raw['Value']
    obs_list = json.loads(colbar_raw.to_json(orient="records"))
    scored_list = score_single_indicator(obs_list, "COLBAR")
    sspi_clean_api_data.insert_many(scored_list)
    return parse_json(scored_list)


##################################
### Category: WORKER WELLBEING ###
##################################
@compute_bp.route("/FATINJ", methods=['GET'])
@login_required
def compute_fatinj():
    if not sspi_raw_api_data.raw_data_available("FATINJ"):
        return redirect(url_for("collect_bp.FATINJ"))
    raw_data = sspi_raw_api_data.fetch_raw_data("FATINJ")
    csv_virtual_file = StringIO(raw_data[0]["Raw"])
    fatinj_raw = pd.read_csv(csv_virtual_file)
    fatinj_raw = fatinj_raw[fatinj_raw["SEX"] == "SEX_T"]
    fatinj_raw = fatinj_raw[['REF_AREA',
                             'TIME_PERIOD',
                             'UNIT_MEASURE',
                             'OBS_VALUE']]
    fatinj_raw = fatinj_raw.rename(columns={'REF_AREA': 'CountryCode',
                                            'TIME_PERIOD': 'Year',
                                            'OBS_VALUE': 'Value',
                                            'UNIT_MEASURE': 'Unit'})
    fatinj_raw['IndicatorCode'] = 'FATINJ'
    fatinj_raw['Unit'] = 'Rate per 100,000'
    fatinj_raw.dropna(subset=['Value'], inplace=True)
    obs_list = json.loads(str(fatinj_raw.to_json(orient="records")))
    scored_list = score_single_indicator(obs_list, "FATINJ")
    sspi_clean_api_data.insert_many(scored_list)
    return parse_json(scored_list)


##################################
### Category: Worker Wellbeing ###
##################################


@compute_bp.route("/UNEMPL", methods=['GET'])
@login_required
def compute_unempl():
    if not sspi_raw_api_data.raw_data_available("UNEMPL"):
        return redirect(url_for("collect_bp.UNEMPL"))
    raw_data = sspi_raw_api_data.fetch_raw_data("UNEMPL")
    csv_virtual_file = StringIO(raw_data[0]["Raw"])
    colbar_raw = pd.read_csv(csv_virtual_file)
    colbar_raw_f = colbar_raw[colbar_raw['SOC'] == 'SOC_CONTIG_UNE']
    colbar_raw_f = colbar_raw_f[['REF_AREA', 'TIME_PERIOD', 'UNIT_MEASURE','OBS_VALUE']]
    colbar_raw_f = colbar_raw_f.rename(columns={'REF_AREA': 'CountryCode',
                                            'TIME_PERIOD': 'Year',
                                            'OBS_VALUE': 'Value',
                                            'UNIT_MEASURE': 'Unit'})
    colbar_raw_f['IndicatorCode'] = 'UNEMPL'
    colbar_raw_f['Unit'] = 'Rate'
    obs_list = json.loads(colbar_raw_f.to_json(orient="records"))
    scored_list = score_single_indicator(obs_list, "UNEMPL")
    sspi_clean_api_data.insert_many(scored_list)
    return parse_json(scored_list)

############################
### Category: Healthcare ###
############################


@compute_bp.route("/CSTUNT", methods=['GET'])
@login_required
def compute_cstunt():
    raw_data = sspi_raw_api_data.fetch_raw_data("CSTUNT")[0]["Raw"]["fact"]
    # Slice out the relevant data and identifiers (in Dim array)
    first_slice = '.[] | {IndicatorCode: "CSTUNT", Value: .value.numeric, Dim }'
    first_slice_filter = jq.compile(first_slice)
    dim_list = first_slice_filter.input(raw_data).all()
    # Reduce/Flatten the Dim array
    map_reduce = '.[] |  reduce .Dim[] as $d (.; .[$d.category] = $d.code)'
    map_reduce_filter = jq.compile(map_reduce)
    reduced_list = map_reduce_filter.input(dim_list).all()
    # Remap the keys to the correct names
    rename_keys = '.[] | { IndicatorCode, CountryCode: .COUNTRY, Year: .YEAR, Value, Unit: "Percentage" }'
    rename_keys_filter = jq.compile(rename_keys)
    value_list = rename_keys_filter.input(reduced_list).all()
    # Score the indicator data
    scored_list = score_single_indicator(value_list, "CSTUNT")
    sspi_clean_api_data.insert_many(scored_list)
    return parse_json(scored_list)


##################################
###      Outcome Variables     ###
##################################


@compute_bp.route("/outcome/GDPMER", methods=['GET'])
@login_required
def compute_gdpmer():
    if not sspi_raw_outcome_data.raw_data_available("GDPMER"):
        return "No Data for GDPMER found in raw database! Try running collect."
    gdpmer_raw = sspi_raw_outcome_data.fetch_raw_data("GDPMER")
    extracted_data = []
    for obs in gdpmer_raw:
        value = obs["Raw"]["value"]
        if not value or value == "None" or value == "null":
            continue
        if not len(obs["Raw"]["countryiso3code"]) == 3:
            continue
        extracted_data.append({
            "CountryCode": obs["Raw"]["countryiso3code"],
            "IndicatorCode": "GDPMER",
            "Year": int(obs["Raw"]["date"]),
            "Value": float(obs["Raw"]["value"]),
            "Unit": obs["Raw"]["indicator"]["value"],
            "Score": float(obs["Raw"]["value"])
        })
    sspi_clean_outcome_data.insert_many(extracted_data)
    return parse_json(extracted_data)


<<<<<<< HEAD
################################################
# Compute Routes for Pillar: MARKET STRUCTURE #
################################################

#########################
### Category: TAXES ###
#########################
@compute_bp.route("/TAXREV")
@login_required
def compute_taxrev():
    if not sspi_raw_api_data.raw_data_available("TAXREV"):
        return redirect(url_for("api_bp.collect_bp.TAXREV"))
    taxrev_raw = sspi_raw_api_data.fetch_raw_data("TAXREV")
    taxrev_clean = cleaned_wb_current(taxrev_raw, "TAXREV", "% of GDP")
    scored = score_single_indicator(taxrev_clean, "TAXREV")
    filtered_list, incomplete_observations = filter_incomplete_data(scored)
    sspi_clean_api_data.insert_many(filtered_list)
    print(incomplete_observations)
    return parse_json(filtered_list)

#################################
### Category: CORPORATE TAXES ###
#################################
@compute_bp.route("/CRPTAX")
@login_required
def compute_crptax():
    if not sspi_raw_api_data.raw_data_available("CRPTAX"):
        return redirect(url_for("api_bp.collect_bp.CRPTAX"))
    crptax_raw = sspi_raw_api_data.fetch_raw_data("CRPTAX")
    crptax_clean = cleanTaxFoundation(crptax_raw, "CRPTAX", "Tax Rate", "Corporate Taxes")
    scored = score_single_indicator(crptax_clean, "CRPTAX")
    filtered_list, incomplete_observations = filter_incomplete_data(scored)
    sspi_clean_api_data.insert_many(filtered_list)
    print(incomplete_observations)
    return parse_json(scored)
=======
@compute_bp.route("/outcome/GDPPPP", methods=['GET'])
@login_required
def compute_gdpppp():
    if not sspi_raw_outcome_data.raw_data_available("GDPPPP"):
        return "No Data for GDPPPP found in raw database! Try running collect."
    gdpppp_raw = sspi_raw_outcome_data.fetch_raw_data("GDPPPP")
    extracted_data = []
    for obs in gdpppp_raw:
        value = obs["Raw"]["value"]
        if not value or value == "None" or value == "null":
            continue
        if not len(obs["Raw"]["countryiso3code"]) == 3:
            continue
        extracted_data.append({
            "CountryCode": obs["Raw"]["countryiso3code"],
            "IndicatorCode": "GDPPPP",
            "Year": int(obs["Raw"]["date"]),
            "Value": float(obs["Raw"]["value"]),
            "Unit": obs["Raw"]["indicator"]["value"],
            "Score": float(obs["Raw"]["value"])
        })
    sspi_clean_outcome_data.insert_many(extracted_data)
    return parse_json(extracted_data)
>>>>>>> d8504249
<|MERGE_RESOLUTION|>--- conflicted
+++ resolved
@@ -31,12 +31,9 @@
     sspi_dynamic_line_data
     # sspi_analysis
 )
-<<<<<<< HEAD
-=======
 from ..datasource.prisonstudies import (
     scrape_stored_pages_for_data, compute_prison_rate
     )
->>>>>>> d8504249
 
 from ..datasource.sdg import (
     flatten_nested_dictionary_biodiv,
@@ -51,10 +48,7 @@
     flatten_nested_dictionary_physpc
 )
 from ..datasource.worldbank import cleanedWorldBankData, cleaned_wb_current
-<<<<<<< HEAD
 from ..datasource.taxfoundation import cleanTaxFoundation
-=======
->>>>>>> d8504249
 from ..datasource.oecdstat import (
     # organizeOECDdata,
     # OECD_country_list,
@@ -545,7 +539,6 @@
     return parse_json(filtered_list)
 
 
-<<<<<<< HEAD
 # @compute_bp.route("/PHYSPC")
 # @login_required
 # def compute_physpc():
@@ -561,8 +554,6 @@
 #     return parse_json(filtered_list)
 
 # PHYSPC for Correlation Analysis with UHC
-=======
->>>>>>> d8504249
 @compute_bp.route("/PHYSPC")
 @login_required
 def compute_physpc():
@@ -807,43 +798,6 @@
     return parse_json(extracted_data)
 
 
-<<<<<<< HEAD
-################################################
-# Compute Routes for Pillar: MARKET STRUCTURE #
-################################################
-
-#########################
-### Category: TAXES ###
-#########################
-@compute_bp.route("/TAXREV")
-@login_required
-def compute_taxrev():
-    if not sspi_raw_api_data.raw_data_available("TAXREV"):
-        return redirect(url_for("api_bp.collect_bp.TAXREV"))
-    taxrev_raw = sspi_raw_api_data.fetch_raw_data("TAXREV")
-    taxrev_clean = cleaned_wb_current(taxrev_raw, "TAXREV", "% of GDP")
-    scored = score_single_indicator(taxrev_clean, "TAXREV")
-    filtered_list, incomplete_observations = filter_incomplete_data(scored)
-    sspi_clean_api_data.insert_many(filtered_list)
-    print(incomplete_observations)
-    return parse_json(filtered_list)
-
-#################################
-### Category: CORPORATE TAXES ###
-#################################
-@compute_bp.route("/CRPTAX")
-@login_required
-def compute_crptax():
-    if not sspi_raw_api_data.raw_data_available("CRPTAX"):
-        return redirect(url_for("api_bp.collect_bp.CRPTAX"))
-    crptax_raw = sspi_raw_api_data.fetch_raw_data("CRPTAX")
-    crptax_clean = cleanTaxFoundation(crptax_raw, "CRPTAX", "Tax Rate", "Corporate Taxes")
-    scored = score_single_indicator(crptax_clean, "CRPTAX")
-    filtered_list, incomplete_observations = filter_incomplete_data(scored)
-    sspi_clean_api_data.insert_many(filtered_list)
-    print(incomplete_observations)
-    return parse_json(scored)
-=======
 @compute_bp.route("/outcome/GDPPPP", methods=['GET'])
 @login_required
 def compute_gdpppp():
@@ -867,4 +821,40 @@
         })
     sspi_clean_outcome_data.insert_many(extracted_data)
     return parse_json(extracted_data)
->>>>>>> d8504249
+
+
+################################################
+# Compute Routes for Pillar: MARKET STRUCTURE #
+################################################
+
+#########################
+### Category: TAXES ###
+#########################
+@compute_bp.route("/TAXREV")
+@login_required
+def compute_taxrev():
+    if not sspi_raw_api_data.raw_data_available("TAXREV"):
+        return redirect(url_for("api_bp.collect_bp.TAXREV"))
+    taxrev_raw = sspi_raw_api_data.fetch_raw_data("TAXREV")
+    taxrev_clean = cleaned_wb_current(taxrev_raw, "TAXREV", "% of GDP")
+    scored = score_single_indicator(taxrev_clean, "TAXREV")
+    filtered_list, incomplete_observations = filter_incomplete_data(scored)
+    sspi_clean_api_data.insert_many(filtered_list)
+    print(incomplete_observations)
+    return parse_json(filtered_list)
+
+#################################
+### Category: CORPORATE TAXES ###
+#################################
+@compute_bp.route("/CRPTAX")
+@login_required
+def compute_crptax():
+    if not sspi_raw_api_data.raw_data_available("CRPTAX"):
+        return redirect(url_for("api_bp.collect_bp.CRPTAX"))
+    crptax_raw = sspi_raw_api_data.fetch_raw_data("CRPTAX")
+    crptax_clean = cleanTaxFoundation(crptax_raw, "CRPTAX", "Tax Rate", "Corporate Taxes")
+    scored = score_single_indicator(crptax_clean, "CRPTAX")
+    filtered_list, incomplete_observations = filter_incomplete_data(scored)
+    sspi_clean_api_data.insert_many(filtered_list)
+    print(incomplete_observations)
+    return parse_json(scored)
