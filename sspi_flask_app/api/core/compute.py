--- conflicted
+++ resolved
@@ -629,8 +629,6 @@
     print(incomplete_observations)
     return parse_json(filtered_list)
 
-<<<<<<< HEAD
-=======
 @compute_bp.route("/PUBACC", methods=['GET'])
 @login_required
 def compute_pubacc():
@@ -638,36 +636,18 @@
         return redirect(url_for("collect_bp.PUBACC"))
     pubacc_raw = sspi_raw_api_data.fetch_raw_data("PUBACC")
     pubacc_clean = cleaned_wb_current(pubacc_raw, "PUBACC", unit="Percent", interpolate = True)
+    
     pubacc_df = pd.DataFrame(pubacc_clean)
-    pubacc_interpolated = pubacc_df.interpolate(method="linear")
-    filtered_list, incomplete_data = filter_incomplete_data(pubacc_interpolated)
+    pubacc_df['Value'] = pd.to_numeric(pubacc_df['Value'], errors='coerce')
+    pubacc_interpolated = pubacc_df.interpolate(method="linear").dropna(subset=["Value"])
+    pubacc_records = pubacc_interpolated.to_dict(orient="records")
+    filtered_list, incomplete_data = filter_incomplete_data(pubacc_records)
+
     # sspi_clean_api_data.insert_many(filtered_list)
     # print(incomplete_data)
-
+    return pubacc_records
     return parse_json(filtered_list)
 
-@compute_bp.route("/FDEPTH", methods=['GET'])
-# @login_required
-def compute_fdepth():
-    if not sspi_raw_api_data.raw_data_available("FDEPTH"):
-        return redirect(url_for("collect_bp.FDEPTH"))
-    credit_raw = sspi_raw_api_data.fetch_raw_data(
-        "FDEPTH", IntermediateCode="CREDIT")
-    credit_clean = cleaned_wb_current(credit_raw, "FDEPTH", unit="Percent")
-    deposit_raw = sspi_raw_api_data.fetch_raw_data(
-        "FDEPTH", IntermediateCode="DPOSIT")
-    deposit_clean = cleaned_wb_current(deposit_raw, "FDEPTH", unit="Percent")
-    combined_list = credit_clean + deposit_clean
-    cleaned_list = zip_intermediates(combined_list, "FDEPTH",
-                                     ScoreFunction=lambda CREDIT, DPOSIT: 0.5 * CREDIT + 0.5 * DPOSIT,
-                                     ScoreBy="Score")
-    filtered_list, incomplete_data = filter_incomplete_data(cleaned_list)
-    sspi_clean_api_data.insert_many(filtered_list)
-    print(incomplete_data)
-    return parse_json(filtered_list)
-
-
->>>>>>> 3bb5e70d
 @compute_bp.route("/COLBAR", methods=['GET'])
 @login_required
 def compute_colbar():
