import json

import bs4 as bs
import numpy as np
from bs4 import BeautifulSoup
from flask import (
    Blueprint,
    redirect,
    url_for,
    jsonify,
    Response,
    stream_with_context
)
from flask import current_app as app
from flask_login import login_required
from sspi_flask_app.api.resources.utilities import (
    parse_json,
    # goalpost,
    # jsonify_df,
    zip_intermediates,
    # format_m49_as_string,
    filter_incomplete_data,
    score_single_indicator
)
from sspi_flask_app.models.database import (
    sspi_clean_api_data,
    sspi_raw_api_data,
    sspi_raw_outcome_data,
    sspi_clean_outcome_data
    # sspi_analysis
)
from ..datasource.sdg import (
    flatten_nested_dictionary_biodiv,
    extract_sdg_pivot_data_to_nested_dictionary,
    flatten_nested_dictionary_redlst,
    flatten_nested_dictionary_intrnt,
    flatten_nested_dictionary_watman,
    flatten_nested_dictionary_stkhlm,
    flatten_nested_dictionary_nrgint
)
# from ..datasource.worldbank import cleanedWorldBankData, cleaned_wb_current
from ..datasource.oecdstat import (
    # organizeOECDdata,
    # OECD_country_list,
    extractAllSeries,
    # filterSeriesList,
    filterSeriesListSeniors
)
from ..datasource.iea import (
    filterSeriesListiea,
    cleanIEAData_altnrg,
    clean_IEA_data_GTRANS,

)
import pandas as pd
# from pycountry import countries
from io import StringIO
import re
# from ..datasource.ilo import cleanILOData
from sspi_flask_app.api.core.finalize import (
    finalize_iterator
)


compute_bp = Blueprint("compute_bp", __name__,
                       template_folder="templates",
                       static_folder="static",
                       url_prefix="/compute")

################################################
# Compute Routes for Pillar: SUSTAINABILITY #
################################################

###########################
### Category: ECOSYSTEM ###
###########################


@compute_bp.route("/all", methods=['GET'])
@login_required
def compute_all():
    """
    """
    sspi_clean_api_data.delete_many({})

    def compute_iterator():
        yield "Cleared existing sspi_clean_api_data collection\n"
        with app.app_context():
            yield "Computing BIODIV\n"
            with app.app_context():
                compute_biodiv()
            yield "Computing REDLST\n"
            with app.app_context():
                compute_rdlst()
            yield "Computing NITROG\n"
            with app.app_context():
                compute_nitrog()
            # yield "Computing WATMAN"
            # compute_watman()
            yield "Computing STKHLM\n"
            with app.app_context():
                compute_stkhlm()
            yield "Computing INTRNT\n"
            with app.app_context():
                compute_intrnt()
            yield "Computing FDEPTH\n"
            with app.app_context():
                compute_fdepth()
            yield "Computing ALTNRG\n"
            with app.app_context():
                compute_altnrg()
            yield "Finalizing Production Data\n"
            yield from finalize_iterator()
            yield "Data is up to date\n"

    return Response(
        stream_with_context(compute_iterator()),
        mimetype='text/event-stream'
    )


@compute_bp.route("/BIODIV", methods=['GET'])
@login_required
def compute_biodiv():
    """
    If indicator is not in database, return a page with a button to collect the data
    - If no collection route is implemented, return a page with a message
    - If collection route is implemented, return a page with a button to collect the data
    If indicator is in database, compute the indicator from the raw data
    - Indicator computation: average of the three scores for percentage of biodiversity in
    marine, freshwater, and terrestrial ecosystems
    """
    if not sspi_raw_api_data.raw_data_available("BIODIV"):
        return redirect(url_for("api_bp.collect_bp.BIODIV"))
    raw_data = sspi_raw_api_data.fetch_raw_data("BIODIV")
    intermediate_obs_dict = extract_sdg_pivot_data_to_nested_dictionary(
        raw_data)
    # implement a computation function as an argument which can be adapted to different contexts
    final_data_list = flatten_nested_dictionary_biodiv(intermediate_obs_dict)
    # store the cleaned data in the database
    zipped_document_list = zip_intermediates(final_data_list, "BIODIV",
                                             ScoreFunction=lambda MARINE, TERRST, FRSHWT: 0.33 *
                                             MARINE + 0.33 * TERRST + 0.33 * FRSHWT,
                                             ScoreBy="Score")
    clean_observations, incomplete_observations = filter_incomplete_data(
        zipped_document_list)
    sspi_clean_api_data.insert_many(clean_observations)
    print(incomplete_observations)
    return parse_json(clean_observations)


@compute_bp.route("/REDLST", methods=['GET'])
@login_required
def compute_rdlst():
    if not sspi_raw_api_data.raw_data_available("REDLST"):
        return redirect(url_for("api_bp.collect_bp.REDLST"))
    raw_data = sspi_raw_api_data.fetch_raw_data("REDLST")
    intermediate_obs_dict = extract_sdg_pivot_data_to_nested_dictionary(
        raw_data)
    final_list = flatten_nested_dictionary_redlst(intermediate_obs_dict)
    meta_data_added = score_single_indicator(final_list, "REDLST")
    clean_document_list, incomplete_observations = filter_incomplete_data(
        meta_data_added)
    sspi_clean_api_data.insert_many(clean_document_list)
    print(incomplete_observations)
    return parse_json(clean_document_list)

######################
### Category: LAND ###
#######################


@compute_bp.route("/NITROG", methods=['GET'])
@login_required
def compute_nitrog():
    if not sspi_raw_api_data.raw_data_available("NITROG"):
        return redirect(url_for("collect_bp.NITROG"))
    raw_data = sspi_raw_api_data.fetch_raw_data("NITROG")
    csv_virtual_file = StringIO(raw_data[0]["Raw"]["csv"])
    SNM_raw = pd.read_csv(csv_virtual_file)
    SNM_raw = SNM_raw.drop(columns=['code', 'country'])
    SNM_raw = SNM_raw.rename(columns={'iso': 'CountryCode'})
    SNM_long = SNM_raw.melt(
        id_vars=['CountryCode'],
        var_name='YearString',
        value_name='Value'
    )
    SNM_long["Year"] = [
        re.search(r"\d{4}", s).group(0)
        for s in SNM_long["YearString"]
    ]
    SNM_long.drop(columns=['YearString'], inplace=True)
    SNM_long.drop(SNM_long[SNM_long['Value'] < 0].index, inplace=True)
    SNM_long.drop(SNM_long[SNM_long['Value'].isna()].index, inplace=True)
    SNM_long['IndicatorCode'] = 'NITROG'
    SNM_long['Unit'] = 'Index'
    obs_list = json.loads(SNM_long.to_json(orient="records"))
    scored_list = score_single_indicator(obs_list, "NITROG")
    sspi_clean_api_data.insert_many(scored_list)
    return parse_json(scored_list)


@compute_bp.route("/WATMAN", methods=['GET'])
@login_required
def compute_watman():
    """
    metadata_map = {
        "ER_H2O_WUEYST": "CWUEFF",
        "ER_H2O_STRESS": "WTSTRS"
    }
    """
    if not sspi_raw_api_data.raw_data_available("WATMAN"):
        return redirect(url_for("collect_bp.WATMAN"))
    raw_data = sspi_raw_api_data.fetch_raw_data("WATMAN")
    total_list = [obs for obs in raw_data if obs["Raw"]["activity"] == "TOTAL"]
    intermediate_list = extract_sdg_pivot_data_to_nested_dictionary(total_list)
    final_list = flatten_nested_dictionary_watman(intermediate_list)
    zipped_document_list = zip_intermediates(final_list, "WATMAN",
                                             ScoreFunction=lambda CWUEFF, WTSTRS: 0.50 * CWUEFF + 0.50 * WTSTRS,
                                             ScoreBy="Score")
    clean_document_list, incomplete_observations = filter_incomplete_data(
        zipped_document_list)
    sspi_clean_api_data.insert_many(clean_document_list)
    print(incomplete_observations)
    return parse_json(clean_document_list)


@compute_bp.route("/STKHLM", methods=['GET'])
@login_required
def compute_stkhlm():
    if not sspi_raw_api_data.raw_data_available("STKHLM"):
        return redirect(url_for("api_bp.collect_bp.STKHLM"))
    raw_data = sspi_raw_api_data.fetch_raw_data("STKHLM")
    full_stk_list = [obs for obs in raw_data if obs["Raw"]
                     ["series"] == "SG_HAZ_CMRSTHOLM"]
    intermediate_list = extract_sdg_pivot_data_to_nested_dictionary(
        full_stk_list)
    flattened_lst = flatten_nested_dictionary_stkhlm(intermediate_list)
    scored_list = score_single_indicator(flattened_lst, "STKHLM")
    clean_document_list, incomplete_observations = filter_incomplete_data(
        scored_list)
    sspi_clean_api_data.insert_many(clean_document_list)
    print(incomplete_observations)
    return parse_json(clean_document_list)

########################
### Category: ENERGY ###
########################


@compute_bp.route("/COALPW")
@login_required
def compute_coalpw():
    if not sspi_raw_api_data.raw_data_available("COALPW"):
        return redirect(url_for("api_bp.collect_bp.COALPW"))
    raw_data = sspi_raw_api_data.fetch_raw_data("COALPW")

    product_codes = {
        "COAL": "Coal",
        "NATGAS": "Natural gas",
        "NUCLEAR": "Nuclear",
        "HYDRO": "Hydro",
        "GEOTHERM": "Wind, solar, etc.",
        "COMRENEW": "Biofuels and waste",
        "MTOTOIL": "Oil"
    }

    metadata_code_map = {
        "COAL": "TLCOAL",
        "NATGAS": "NATGAS",
        "NUCLEAR": "NCLEAR",
        "HYDRO": "HYDROP",
        "GEOTHERM": "GEOPWR",
        "COMRENEW": "BIOWAS",
        "MTOTOIL": "FSLOIL"
    }

    intermediate_data = pd.DataFrame(cleanIEAData_altnrg(raw_data, "COALPW"))
    intermediate_data.drop(intermediate_data[intermediate_data["CountryCode"].map(
        lambda s: len(s) != 3)].index, inplace=True)
    intermediate_data["IntermediateCode"] = intermediate_data["IntermediateCode"].map(
        lambda x: metadata_code_map[x])
    intermediate_data.astype({"Year": "int", "Value": "float"})
    # adding sum of available intermediates as an intermediate, in order to complete data
    sums = intermediate_data.groupby(['Year', 'CountryCode']).agg({
        'Value': 'sum'}).reset_index()
    sums['IntermediateCode'], sums['Unit'], sums['IndicatorCode'] = 'TTLSUM', 'TJ', 'COALPW'

    intermediate_list = pd.concat([intermediate_data, sums])
    zipped_document_list = zip_intermediates(
        json.loads(str(intermediate_list.to_json(orient="records")),
                   parse_int=int, parse_float=float),
        "COALPW",
        ScoreFunction=lambda TLCOAL, TTLSUM: (TLCOAL)/(TTLSUM),
        ScoreBy="Values"
    )

    clean_document_list, incomplete_observations = filter_incomplete_data(
        zipped_document_list)
    sspi_clean_api_data.insert_many(clean_document_list)
    print(incomplete_observations)
    return parse_json(clean_document_list)


@compute_bp.route("/NRGINT", methods=['GET'])
# @login_required
def compute_nrgint():
    if not sspi_raw_api_data.raw_data_available("NRGINT"):
        return redirect(url_for("collect_bp.NRGINT"))
    nrgint_raw = sspi_raw_api_data.fetch_raw_data("NRGINT")
    intermediate_obs_dict = extract_sdg_pivot_data_to_nested_dictionary(
        nrgint_raw)
    flattened_lst = flatten_nested_dictionary_nrgint(intermediate_obs_dict)
    scored_list = score_single_indicator(flattened_lst, "NRGINT")
    clean_document_list, incomplete_observations = filter_incomplete_data(
        scored_list)
    sspi_clean_api_data.insert_many(clean_document_list)
    print(incomplete_observations)
    return parse_json(clean_document_list)


@compute_bp.route("/ALTNRG", methods=['GET'])
@login_required
def compute_altnrg():
    if not sspi_raw_api_data.raw_data_available("ALTNRG"):
        return redirect(url_for("collect_bp.ALTNRG"))
    raw_data = sspi_raw_api_data.fetch_raw_data("ALTNRG")

    # most of these intermediates used to compute sum
    product_codes = {
        "COAL": "Coal",
        "NATGAS": "Natural gas",
        "NUCLEAR": "Nuclear",
        "HYDRO": "Hydro",
        "GEOTHERM": "Wind, solar, etc.",
        "COMRENEW": "Biofuels and waste",
        "MTOTOIL": "Oil"
    }

    metadata_code_map = {
        "COAL": "TLCOAL",
        "NATGAS": "NATGAS",
        "NUCLEAR": "NCLEAR",
        "HYDRO": "HYDROP",
        "GEOTHERM": "GEOPWR",
        "COMRENEW": "BIOWAS",
        "MTOTOIL": "FSLOIL"
    }

    intermediate_data = pd.DataFrame(cleanIEAData_altnrg(raw_data, "ALTNRG"))
    intermediate_data.drop(intermediate_data[intermediate_data["CountryCode"].map(
        lambda s: len(s) != 3)].index, inplace=True)
    intermediate_data["IntermediateCode"] = intermediate_data["IntermediateCode"].map(
        lambda x: metadata_code_map[x])
    intermediate_data.astype({"Year": "int", "Value": "float"})
    # adding sum of available intermediates as an intermediate, in order to complete data
    sums = intermediate_data.groupby(['Year', 'CountryCode']).agg({
        'Value': 'sum'}).reset_index()
    sums['IntermediateCode'], sums['Unit'], sums['IndicatorCode'] = 'TTLSUM', 'TJ', 'ALTNRG'

    # running the samce operations for alternative energy sources
    inter_sums = intermediate_data[intermediate_data["IntermediateCode"].isin(
        ["HYDROP", "NCLEAR", "GEOPWR", "BIOWAS"])]
    alt_sums = inter_sums.groupby(['Year', 'CountryCode']).agg({
        'Value': 'sum'}).reset_index()
    alt_sums['IntermediateCode'], alt_sums['Unit'], alt_sums['IndicatorCode'] = 'ALTSUM', 'TJ', 'ALTNRG'

    intermediate_list = pd.concat(
        [pd.concat([intermediate_data, sums]), alt_sums])
    zipped_document_list = zip_intermediates(
        json.loads(str(intermediate_list.to_json(orient="records")),
                   parse_int=int, parse_float=float),
        "ALTNRG",
        ScoreFunction=lambda TTLSUM, ALTSUM, BIOWAS: (
            ALTSUM - 0.5 * BIOWAS)/(TTLSUM),
        ScoreBy="Values"
    )
    clean_document_list, incomplete_observations = filter_incomplete_data(
        zipped_document_list)
    print(incomplete_observations)
    sspi_clean_api_data.insert_many(clean_document_list)
    return parse_json(clean_document_list)


##################################
### Category: GREENHOUSE GASES ###
##################################


@compute_bp.route("/GTRANS", methods=['GET'])
@login_required
def compute_gtrans():
    insert_pop_data()
    if not sspi_raw_api_data.raw_data_available("GTRANS"):
        return redirect(url_for("collect_bp.GTRANS"))

    # collect, clean World Bank
    wb_raw = sspi_raw_api_data.fetch_raw_data(
        "GTRANS", IntermediateCode="FUELPR")
    wb_clean = cleaned_wb_current(wb_raw, "GTRANS", "USD per liter")

    # collect, clean IEA
    iea_raw = sspi_raw_api_data.fetch_raw_data(
        "GTRANS", IntermediateCode="TCO2EQ")
    iea_clean = clean_IEA_data_GTRANS(iea_raw,
                                      "GTRANS", "CO2 emissions from transport in tonnes per inhabitant, tonnes referring to thousands of kilograms")
    return parse_json(iea_clean + wb_clean)

    keys = iea_raw_data[0].keys()
    raw = iea_raw_data[0]["Raw"]
    metadata = iea_raw_data[0]["Metadata"]
    metadata_soup = bs.BeautifulSoup(metadata, "lxml")
    raw_soup = bs.BeautifulSoup(raw, "lxml")
    metadata_codes = {
        "ENER_TRANS": "1A3 - Transport"
    }
    metadata_code_map = {
        "ENER_TRANS": "TCO2EQ"
    }
    document_list = []

    for code in metadata_codes.keys():
        document_list.extend(filterSeriesListiea(series, code, "GTRANS"))
    long_iea_data = pd.DataFrame(document_list)
    pop_data = pd.read_csv("local/UN_population_data.csv").astype(str)
    # ### combining in pandas for UN population data to conpute correct G####
    wb_df = pd.DataFrame(worldbank_clean_list)
    wb_df = wb_df[wb_df["RAW"].notna()].astype(str)

    wb_df = wb_df.merge(pop_data, how="left", left_on=[
                        "YEAR", "CountryName"], right_on=["year", "country"])
    test = wb_df[wb_df["pop"] == "na"]

    iea_df = long_iea_data[['Year', 'CountryCode']]
    iea_df = iea_df[iea_df["Value"].notna()].astype(str)

    merged = wb_df.merge(iea_df, how="outer", left_on=[
                         "CountryCode", "YEAR"], right_on=["CountryCode", "Year"])
    # merged['RAW'] = (merged['RAW_x'].astype(float) + merged['RAW_y'].astype(float))/2
    # df = merged.dropna()[['IndicatorCode', 'CountryCode', 'YEAR', 'RAW']]
    # document_list = json.loads(str(df.to_json('records')))
    # count = sspi_clean_api_data.insert_many(document_list)
    # return f"Inserted {count} documents into SSPI Clean Database from OECD"
    # print(series)
    # print(len(document_list))
    # return jsonify(document_list)
    final_data = zip_intermediates(long_iea_data)
    return jsonify(document_list)


@compute_bp.route("/SENIOR", methods=['GET'])
@login_required
def compute_senior():
    if not sspi_raw_api_data.raw_data_available("SENIOR"):
        return redirect(url_for("collect_bp.SENIOR"))
    raw_data = sspi_raw_api_data.fetch_raw_data("SENIOR")
    # metadata = raw_data[0]["Metadata"]
    # metadata_soup = bs.BeautifulSoup(metadata, "lxml")
    # to see the codes and their descriptions, uncomment and return the following line
    # jsonify([[tag.get("value"), tag.get_text()] for tag in metadata_soup.find_all("code")])
    metadata_codes = {
        "PEN20A": "Expected years in retirement, men",
        "PEN20B": "Expected years in retirement, women",
        "PEN24A": "Old age income poverty, 66+",
    }
    metadata_code_map = {
        "PEN20A": "YRSRTM",
        "PEN20B": "YRSRTW",
        "PEN24A": "POVNRT",
    }
    series = extractAllSeries(raw_data[0]["Raw"])
    document_list = []
    for code in metadata_codes.keys():
        document_list.extend(filterSeriesListSeniors(
            series, code, "PAG", "SENIOR"))
    long_senior_data = pd.DataFrame(document_list)
    long_senior_data.drop(long_senior_data[long_senior_data["CountryCode"].map(
        lambda s: len(s) != 3)].index, inplace=True)
    long_senior_data["IntermediateCode"] = long_senior_data["VariableCodeOECD"].map(
        lambda x: metadata_code_map[x])
    long_senior_data.astype({"Year": "int", "Value": "float"})
    zipped_document_list = zip_intermediates(
        json.loads(str(long_senior_data.to_json(orient="records")),
                   parse_int=int, parse_float=float),
        "SENIOR",
        ScoreFunction=lambda YRSRTM, YRSRTW, POVNRT: 0.25 *
        YRSRTM + 0.25*YRSRTW + 0.50*POVNRT,
        ScoreBy="Score"
    )
    clean_document_list, incomplete_observations = filter_incomplete_data(
        zipped_document_list)
    sspi_clean_api_data.insert_many(clean_document_list)
    print(incomplete_observations)
    return parse_json(clean_document_list)


@compute_bp.route("/PRISON", methods=['GET'])
@login_required
def compute_prison():
    raw_data_observation_list = parse_json(
        sspi_raw_api_data.find({"collection-info.IndicatorCode": "PRISON"}))
    for obs in raw_data_observation_list:
        table = BeautifulSoup(obs["observation"], 'html.parser').find("table", attrs={"id": "views-aggregator-datatable",
                                                                                      "summary": "Prison population rate"})
    print(table)
    return "string"


@compute_bp.route("/INTRNT", methods=['GET'])
@login_required
def compute_intrnt():
    if not sspi_raw_api_data.raw_data_available("INTRNT"):
        return redirect(url_for("collect_bp.INTRNT"))
    # worldbank #
    wb_raw = sspi_raw_api_data.fetch_raw_data(
        "INTRNT", IntermediateCode="AVINTR")
    wb_clean = cleaned_wb_current(wb_raw, "INTRNT", unit="Percent")
    # sdg #
    sdg_raw = sspi_raw_api_data.fetch_raw_data(
        "INTRNT", IntermediateCode="QLMBPS")
    sdg_clean = extract_sdg_pivot_data_to_nested_dictionary(sdg_raw)
    sdg_clean = flatten_nested_dictionary_intrnt(sdg_clean)
    combined_list = wb_clean + sdg_clean
    cleaned_list = zip_intermediates(combined_list, "INTRNT",
                                     ScoreFunction=lambda AVINTR, QUINTR: 0.5 * AVINTR + 0.5 * QUINTR,
                                     ScoreBy="Score")
    filtered_list, incomplete_observations = filter_incomplete_data(
        cleaned_list)
    sspi_clean_api_data.insert_many(filtered_list)
    print(incomplete_observations)
    return parse_json(filtered_list)


@compute_bp.route("/FDEPTH", methods=['GET'])
@login_required
def compute_fdepth():
    if not sspi_raw_api_data.raw_data_available("FDEPTH"):
        return redirect(url_for("collect_bp.FDEPTH"))
    credit_raw = sspi_raw_api_data.fetch_raw_data(
        "FDEPTH", IntermediateCode="CREDIT")
    credit_clean = cleaned_wb_current(credit_raw, "FDEPTH", unit="Percent")
    deposit_raw = sspi_raw_api_data.fetch_raw_data(
        "FDEPTH", IntermediateCode="DPOSIT")
    deposit_clean = cleaned_wb_current(deposit_raw, "FDEPTH", unit="Percent")
    combined_list = credit_clean + deposit_clean
    cleaned_list = zip_intermediates(combined_list, "FDEPTH",
                                     ScoreFunction=lambda CREDIT, DPOSIT: 0.5 * CREDIT + 0.5 * DPOSIT,
                                     ScoreBy="Score")
    filtered_list, incomplete_data = filter_incomplete_data(cleaned_list)
    sspi_clean_api_data.insert_many(filtered_list)
    print(incomplete_data)
    return parse_json(filtered_list)


@compute_bp.route("/COLBAR", methods=['GET'])
@login_required
def compute_colbar():
    if not sspi_raw_api_data.raw_data_available("COLBAR"):
        return redirect(url_for("collect_bp.COLBAR"))
    raw_data = sspi_raw_api_data.fetch_raw_data("COLBAR")
    csv_virtual_file = StringIO(raw_data[0]["Raw"]["csv"])
    colbar_raw = pd.read_csv(csv_virtual_file)
    colbar_raw = colbar_raw[['REF_AREA',
                             'TIME_PERIOD', 'UNIT_MEASURE', 'OBS_VALUE']]
    colbar_raw = colbar_raw.rename(columns={'REF_AREA': 'CountryCode',
                                            'TIME_PERIOD': 'Year',
                                            'OBS_VALUE': 'Value',
                                            'UNIT_MEASURE': 'Unit'})
    colbar_raw['IndicatorCode'] = 'COLBAR'
    colbar_raw['Unit'] = 'Proportion'
    colbar_raw['Value'] = colbar_raw['Value']
    obs_list = json.loads(colbar_raw.to_json(orient="records"))
    scored_list = score_single_indicator(obs_list, "COLBAR")
    sspi_clean_api_data.insert_many(scored_list)
    return parse_json(scored_list)


<<<<<<< HEAD
##################################
### Category: WORKER WELLBEING ###
##################################

@compute_bp.route("/FATINJ", methods=['GET'])
# @login_required
def compute_fatinj():
    if not sspi_raw_api_data.raw_data_available("FATINJ"):
        return redirect(url_for("collect_bp.FATINJ"))
    raw_data = sspi_raw_api_data.fetch_raw_data("FATINJ")
    csv_virtual_file = StringIO(raw_data[0]["Raw"])
    fatinj_raw = pd.read_csv(csv_virtual_file)
    fatinj_raw = fatinj_raw[fatinj_raw["SEX"] == "SEX_T"]
    fatinj_raw = fatinj_raw[['REF_AREA',
                             'TIME_PERIOD',
                             'UNIT_MEASURE',
                             'OBS_VALUE']]
    fatinj_raw = fatinj_raw.rename(columns={'REF_AREA': 'CountryCode',
                                            'TIME_PERIOD': 'Year',
                                            'OBS_VALUE': 'Value',
                                            'UNIT_MEASURE': 'Unit'})
    fatinj_raw['IndicatorCode'] = 'FATINJ'
    fatinj_raw['Unit'] = 'Rate per 100,000'
    fatinj_raw.dropna(subset=['Value'], inplace=True)
    obs_list = json.loads(str(fatinj_raw.to_json(orient="records")))
    scored_list = score_single_indicator(obs_list, "FATINJ")
    sspi_clean_api_data.insert_many(scored_list)
    return parse_json(scored_list)
=======
@compute_bp.route("/NRGINT", methods=['GET'])
@login_required
def compute_nrgint():
    if not sspi_raw_api_data.raw_data_available("NRGINT"):
        return redirect(url_for("collect_bp.NRGINT"))
    nrgint_raw = sspi_raw_api_data.fetch_raw_data("NRGINT")
    intermediate_obs_dict = extract_sdg_pivot_data_to_nested_dictionary(
    nrgint_raw)
    flattened_lst = flatten_nested_dictionary_nrgint(intermediate_obs_dict)
    scored_list = score_single_indicator(flattened_lst, "NRGINT")
    clean_document_list, incomplete_observations = filter_incomplete_data(
        scored_list)
    sspi_clean_api_data.insert_many(clean_document_list)
    print(incomplete_observations)
    return parse_json(clean_document_list)


@compute_bp.route("/outcome/GDPMER", methods=['GET'])
@login_required
def compute_gdpmer():
    if not sspi_raw_outcome_data.raw_data_available("GDPMER"):
        return "No Data for GDPMER found in raw database! Try running collect."
    gdpmer_raw = sspi_raw_outcome_data.fetch_raw_data("GDPMER")
    extracted_data = []
    for obs in gdpmer_raw:
        value = obs["Raw"]["value"]
        if not value or value == "None" or value == "null":
            continue
        if not len(obs["Raw"]["countryiso3code"]) == 3:
            continue
        extracted_data.append({
            "CountryCode": obs["Raw"]["countryiso3code"],
            "IndicatorCode": "GDPMER",
            "Year": int(obs["Raw"]["date"]),
            "Value": float(obs["Raw"]["value"]),
            "Unit": obs["Raw"]["indicator"]["value"],
            "Score": float(obs["Raw"]["value"])
        })
    sspi_clean_outcome_data.insert_many(extracted_data)
    return parse_json(extracted_data)


@compute_bp.route("/outcome/GDPPPP", methods=['GET'])
@login_required
def compute_gdpppp():
    if not sspi_raw_outcome_data.raw_data_available("GDPPPP"):
        return "No Data for GDPPPP found in raw database! Try running collect."
    gdpppp_raw = sspi_raw_outcome_data.fetch_raw_data("GDPPPP")
    extracted_data = []
    for obs in gdpppp_raw:
        value = obs["Raw"]["value"]
        if not value or value == "None" or value == "null":
            continue
        if not len(obs["Raw"]["countryiso3code"]) == 3:
            continue
        extracted_data.append({
            "CountryCode": obs["Raw"]["countryiso3code"],
            "IndicatorCode": "GDPPPP",
            "Year": int(obs["Raw"]["date"]),
            "Value": float(obs["Raw"]["value"]),
            "Unit": obs["Raw"]["indicator"]["value"],
            "Score": float(obs["Raw"]["value"])
        })
    sspi_clean_outcome_data.insert_many(extracted_data)
    return parse_json(extracted_data)
>>>>>>> 5e11ebda
<|MERGE_RESOLUTION|>--- conflicted
+++ resolved
@@ -575,7 +575,6 @@
     return parse_json(scored_list)
 
 
-<<<<<<< HEAD
 ##################################
 ### Category: WORKER WELLBEING ###
 ##################################
@@ -604,7 +603,11 @@
     scored_list = score_single_indicator(obs_list, "FATINJ")
     sspi_clean_api_data.insert_many(scored_list)
     return parse_json(scored_list)
-=======
+
+
+################################
+### Category: INFRASTRUCTURE ###
+################################
 @compute_bp.route("/NRGINT", methods=['GET'])
 @login_required
 def compute_nrgint():
@@ -622,6 +625,9 @@
     return parse_json(clean_document_list)
 
 
+##################################
+###      Outcome Variables     ###
+##################################
 @compute_bp.route("/outcome/GDPMER", methods=['GET'])
 @login_required
 def compute_gdpmer():
@@ -669,5 +675,4 @@
             "Score": float(obs["Raw"]["value"])
         })
     sspi_clean_outcome_data.insert_many(extracted_data)
-    return parse_json(extracted_data)
->>>>>>> 5e11ebda
+    return parse_json(extracted_data)