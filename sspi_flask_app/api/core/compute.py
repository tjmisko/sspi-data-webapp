from flask import Blueprint
from ..api import raw_data_available, parse_json
from ... import sspi_clean_api_data, sspi_raw_api_data
from ..datasource.sdg import flatten_nested_dictionary_biodiv, extract_sdg_pivot_data_to_nested_dictionary, flatten_nested_dictionary_redlst
from ..api import fetch_raw_data
import xml.etree.ElementTree as ET

compute_bp = Blueprint("compute_bp", __name__,
                       template_folder="templates", 
                       static_folder="static", 
                       url_prefix="/compute")

@compute_bp.route("/BIODIV", methods=['GET'])
def compute_biodiv():
    """
    If indicator is not in database, return a page with a button to collect the data
    - If no collection route is implemented, return a page with a message
    - If collection route is implemented, return a page with a button to collect the data
    If indicator is in database, compute the indicator from the raw data
    - Indicator computation: average of the three scores for percentage of biodiversity in
    marine, freshwater, and terrestrial ecosystems
    """
    if not raw_data_available("BIODIV"):
        return "Data unavailable. Try running collect."
    raw_data = fetch_raw_data("BIODIV")
    intermediate_obs_dict = extract_sdg_pivot_data_to_nested_dictionary(raw_data)
    # implement a computation function as an argument which can be adapted to different contexts
    final_data_list = flatten_nested_dictionary_biodiv(intermediate_obs_dict)
    # store the cleaned data in the database
    sspi_clean_api_data.insert_many(final_data_list)
    return parse_json(final_data_list)

@compute_bp.route("/REDLST", methods = ['GET'])
def compute_rdlst():
    if not raw_data_available("REDLST"):
        return "Data unavailable. Try running collect."
    raw_data = fetch_raw_data("REDLST")
    intermediate_obs_dict = extract_sdg_pivot_data_to_nested_dictionary(raw_data)
    final_list = flatten_nested_dictionary_redlst(intermediate_obs_dict)
    sspi_clean_api_data.insert_many(final_list)
    return parse_json(final_list)

@compute_bp.route("/ALTNRG", methods=['GET'])
def compute_altnrg():
    if not raw_data_available("ALTNRG"):
        return "Data unavailable. Try running collect."
    raw_data = fetch_raw_data("ALTNRG")
    lst = []
    for row in raw_data:
        lst.append(row["observation"])
    return parse_json(lst)

@compute_bp.route("/GTRANS")
def compute_gtrans():
    oecd_raw_data = fetch_raw_data("GTRANS")[0]["observation"]
    # trim extra unicode charactres
    oecd_raw_data = oecd_raw_data[14:]
    oecd_raw_data = oecd_raw_data[:-1]
    # then load in
    xml_file_root = ET.fromstring(oecd_raw_data)
<<<<<<< HEAD
    for child in xml_file_root:
        for second_child in child:
            for third_child in second_child:
                print(third_child.tag)
                print(third_child.attrib)
                print(third_child.text)
    return "hi"
=======
    series_list = xml_file_root.findall(".//{http://www.SDMX.org/resources/SDMXML/schemas/v2_0/generic}DataSet/{http://www.SDMX.org/resources/SDMXML/schemas/v2_0/generic}Series")
    print(series_list)
    #print(ET.tostring(xml_file_root, encoding='utf8').decode('utf8'))
    #series = xml_file_root.findall(".")
    #print(series)
    return "success"
>>>>>>> 579dbc58
    # print(type(xml_file))
    # for element in xml_file:
    #     for observation in element:
    #         for interobs in observation:
    #             for finalobs in interobs:
    #                 return finalobs.attrib
    # return 'success!'<|MERGE_RESOLUTION|>--- conflicted
+++ resolved
@@ -58,22 +58,12 @@
     oecd_raw_data = oecd_raw_data[:-1]
     # then load in
     xml_file_root = ET.fromstring(oecd_raw_data)
-<<<<<<< HEAD
-    for child in xml_file_root:
-        for second_child in child:
-            for third_child in second_child:
-                print(third_child.tag)
-                print(third_child.attrib)
-                print(third_child.text)
-    return "hi"
-=======
     series_list = xml_file_root.findall(".//{http://www.SDMX.org/resources/SDMXML/schemas/v2_0/generic}DataSet/{http://www.SDMX.org/resources/SDMXML/schemas/v2_0/generic}Series")
     print(series_list)
     #print(ET.tostring(xml_file_root, encoding='utf8').decode('utf8'))
     #series = xml_file_root.findall(".")
     #print(series)
     return "success"
->>>>>>> 579dbc58
     # print(type(xml_file))
     # for element in xml_file:
     #     for observation in element:
