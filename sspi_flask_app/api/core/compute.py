--- conflicted
+++ resolved
@@ -32,11 +32,7 @@
 from ..datasource.sdg import (
     flatten_nested_dictionary_biodiv,
     extract_sdg_pivot_data_to_nested_dictionary,
-<<<<<<< HEAD
-    flatten_nested_dictionary_physpc,
-=======
     flatten_nested_dictionary_airpol,
->>>>>>> ab2231da
     flatten_nested_dictionary_redlst,
     flatten_nested_dictionary_intrnt,
     flatten_nested_dictionary_watman,
@@ -58,7 +54,8 @@
     clean_IEA_data_GTRANS,
 )
 from ..datasource.who import (
-    cleanWHOdata
+    cleanWHOdata,
+    cleanWHOdata_UHC
 )
 import pandas as pd
 # from pycountry import countries
@@ -577,19 +574,35 @@
     # print(incomplete_data)
     return parse_json(filtered_list)
 
+# @compute_bp.route("/PHYSPC")
+# @login_required
+# def compute_physpc():
+#     if not sspi_raw_api_data.raw_data_available("PHYSPC"):
+#         return redirect(url_for("api_bp.collect_bp.PHYSPC"))
+#     raw_data = sspi_raw_api_data.fetch_raw_data("PHYSPC")
+#     cleaned = cleanWHOdata(raw_data, "PHYSPC", "Doctors/10000",
+#                            "Number of medical doctors (physicians), both generalists and specialists, expressed per 10,000 people.")
+#     scored = score_single_indicator(cleaned, "PHYSPC")
+#     filtered_list, incomplete_data = filter_incomplete_data(scored)
+#     sspi_clean_api_data.insert_many(filtered_list)
+#     print(incomplete_data)
+#     return parse_json(filtered_list)
+
 @compute_bp.route("/PHYSPC")
 @login_required
 def compute_physpc():
     if not sspi_raw_api_data.raw_data_available("PHYSPC"):
         return redirect(url_for("api_bp.collect_bp.PHYSPC"))
     raw_data = sspi_raw_api_data.fetch_raw_data("PHYSPC")
-    cleaned = cleanWHOdata(raw_data, "PHYSPC", "Doctors/10000",
-                           "Number of medical doctors (physicians), both generalists and specialists, expressed per 10,000 people.")
+    cleaned = cleanWHOdata_UHC(raw_data, "PHYSPC", "UHC Service Coverage Index",
+                           "Coverage of essential health services (defined as the average coverage of essential services based on tracer interventions that include reproductive, maternal, newborn and child health, infectious diseases, non-communicable diseases and service capacity and access, among the general and the most disadvantaged population).")
     scored = score_single_indicator(cleaned, "PHYSPC")
     filtered_list, incomplete_data = filter_incomplete_data(scored)
     sspi_clean_api_data.insert_many(filtered_list)
     print(incomplete_data)
     return parse_json(filtered_list)
+
+
 
 
 @compute_bp.route("/FAMPLN")
@@ -692,113 +705,6 @@
 
 @compute_bp.route("/outcome/GDPMER", methods=['GET'])
 # @login_required
-<<<<<<< HEAD
-def compute_nrgint():
-    if not sspi_raw_api_data.raw_data_available("NRGINT"):
-        return redirect(url_for("collect_bp.NRGINT"))
-    nrgint_raw = sspi_raw_api_data.fetch_raw_data("NRGINT")
-    intermediate_obs_dict = extract_sdg_pivot_data_to_nested_dictionary(
-    nrgint_raw)
-    flattened_lst = flatten_nested_dictionary_nrgint(intermediate_obs_dict)
-    scored_list = score_single_indicator(flattened_lst, "NRGINT")
-    clean_document_list, incomplete_observations = filter_incomplete_data(
-        scored_list)
-    sspi_clean_api_data.insert_many(clean_document_list)
-    print(incomplete_observations)
-    return parse_json(clean_document_list)
-
-
-################################################
-# Compute Routes for Pillar: MARKET STRUCTURE #
-################################################
-
-#########################
-### Category: TAXES ###
-#########################
-@compute_bp.route("/TAXREV")
-@login_required
-def compute_taxrev():
-    if not sspi_raw_api_data.raw_data_available("TAXREV"):
-        return redirect(url_for("api_bp.collect_bp.TAXREV"))
-    raw_data = sspi_raw_api_data.fetch_raw_data("TAXREV")
-    cleaned_data = cleaned_wb_current(raw_data, "TAXREV", "Tax Revenue")
-    scored_list = score_single_indicator(cleaned_data, "TAXREV")
-    filtered_list, incomplete_data = filter_incomplete_data(scored_list)
-    sspi_clean_api_data.insert_many(filtered_list)
-    print(incomplete_data)
-
-    '''
-    csv_virtual_file = StringIO(raw_data[0]["Raw"]["csv"])
-    taxrev_raw = pd.read_csv(csv_virtual_file)
-    taxrev_raw = taxrev_raw.reset_index()
-    taxrev_raw = taxrev_raw.rename(columns = {"economy":"CountryCode"})
-    taxrev_raw = taxrev_raw.melt(id_vars = ["CountryCode"], var_name = "Year", value_name = "Value")
-    taxrev_raw["Year"] = taxrev_raw["Year"].str.replace("YR", "")
-    taxrev_raw["Year"] = pd.to_numeric(taxrev_raw["Year"])
-    taxrev_raw = taxrev_raw.dropna()
-    taxrev_raw["IndicatorCode"] = "TAXREV"
-    taxrev_raw["Unit"] = "Index"
-    taxrev_raw = taxrev_raw[["IndicatorCode","CountryCode","Year","Value","Unit"]]
-    taxrev_raw = taxrev_raw.sort_values(by=["CountryCode","Year"])
-    taxrev_raw = taxrev_raw.reset_index(drop=True)
-    obs_list = json.loads(taxrev_raw.to_json(orient="records"))
-    scored_list = score_single_indicator(obs_list, "TAXREV")
-    sspi_clean_api_data.insert_many(scored_list)
-    '''
-    return parse_json(scored_list)
-
-
-####################################
-### Category: CORPORATE TAX RATE ###
-####################################
-@compute_bp.route("/CRPTAX")
-@login_required
-def compute_crptax():
-    if not sspi_raw_api_data.raw_data_available("CRPTAX"):
-        return redirect(url_for("api_bp.collect_bp.CRPTAX"))
-    raw_data = sspi_raw_api_data.fetch_raw_data("CRPTAX")
-    csv_virtual_file = StringIO(raw_data[0]["Raw"]["csv"])
-    crptax_raw = pd.read_csv(csv_virtual_file)
-    taxrev_raw = taxrev_raw.reset_index()
-    taxrev_raw = taxrev_raw.rename(columns = {"economy":"CountryCode"})
-    taxrev_raw = taxrev_raw.melt(id_vars = ["CountryCode"], var_name = "Year", value_name = "Value")
-    taxrev_raw["Year"] = taxrev_raw["Year"].str.replace("YR", "")
-    taxrev_raw["Year"] = pd.to_numeric(taxrev_raw["Year"])
-    taxrev_raw = taxrev_raw.dropna()
-    taxrev_raw["IndicatorCode"] = "TAXREV"
-    taxrev_raw["Unit"] = "Index"
-    taxrev_raw = taxrev_raw[["IndicatorCode","CountryCode","Year","Value","Unit"]]
-    taxrev_raw = taxrev_raw.sort_values(by=["CountryCode","Year"])
-    taxrev_raw = taxrev_raw.reset_index(drop=True)
-    obs_list = json.loads(taxrev_raw.to_json(orient="records"))
-    scored_list = score_single_indicator(obs_list, "TAXREV")
-    sspi_clean_api_data.insert_many(scored_list)
-    return parse_json(scored_list)
-    
-###########################################
-# Compute Routes for Pillar: PUBLIC GOODS #
-###########################################
-
-
-#################################################
-### Category: UNIVERSAL HEALTH COVERAGE INDEX ###
-#################################################
-@compute_bp.route("/PHYSPC")
-@login_required
-def compute_physpc():
-    if not sspi_raw_api_data.raw_data_available("PHYSPC"):
-            return redirect(url_for("collect_bp.PHYSPC"))
-    
-    raw_data = sspi_raw_api_data.fetch_raw_data("PHYSPC")
-    intermediate_obs_dict = extract_sdg_pivot_data_to_nested_dictionary(raw_data)
-    flattened_lst = flatten_nested_dictionary_physpc(intermediate_obs_dict)
-    scored_list = score_single_indicator(flattened_lst, "PHYSPC")
-    clean_document_list, incomplete_observations = filter_incomplete_data(
-        scored_list)
-    sspi_clean_api_data.insert_many(clean_document_list)
-    print(incomplete_observations)
-    return parse_json(clean_document_list)
-=======
 def compute_gdpmer():
     if not sspi_raw_outcome_data.raw_data_available("GDPMER"):
         return "No Data for GDPMER found in raw database! Try running collect."
@@ -819,5 +725,4 @@
             "Score": float(obs["Raw"]["value"])
         })
     sspi_clean_outcome_data.insert_many(extracted_data)
-    return parse_json(extracted_data)
->>>>>>> ab2231da
+    return parse_json(extracted_data)