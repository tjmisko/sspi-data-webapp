import json
import bs4 as bs
from bs4 import BeautifulSoup
from flask import (
    Blueprint,
    redirect,
    url_for,
    jsonify,
    Response,
    stream_with_context
)
from flask import current_app as app
from flask_login import login_required
<<<<<<< HEAD
from ..resources.utilities import parse_json, goalpost, jsonify_df, zip_intermediates, format_m49_as_string, filter_incomplete_data, score_single_indicator
from ... import sspi_clean_api_data, sspi_raw_api_data, sspi_analysis
from ..datasource.sdg import flatten_nested_dictionary_biodiv, extract_sdg_pivot_data_to_nested_dictionary, flatten_nested_dictionary_redlst, flatten_nested_dictionary_intrnt, flatten_nested_dictionary_watman, flatten_nested_dictionary_stkhlm
from ..datasource.worldbank import cleanedWorldBankData, cleaned_wb_current
from ..datasource.oecdstat import organizeOECDdata, OECD_country_list, extractAllSeries, filterSeriesList, filterSeriesListSeniors
from ..datasource.iea import filterSeriesListiea, cleanIEAData_altnrg
from ..datasource.ilo import cleanILOData
=======
from sspi_flask_app.api.resources.utilities import (
    parse_json,
    # goalpost,
    # jsonify_df,
    zip_intermediates,
    # format_m49_as_string,
    filter_incomplete_data,
    score_single_indicator
)
from sspi_flask_app.models.database import (
    sspi_clean_api_data,
    sspi_raw_api_data,
    # sspi_analysis
)
from ..datasource.sdg import (
    flatten_nested_dictionary_biodiv,
    extract_sdg_pivot_data_to_nested_dictionary,
    flatten_nested_dictionary_redlst,
    flatten_nested_dictionary_intrnt,
    flatten_nested_dictionary_watman,
    flatten_nested_dictionary_stkhlm
)
# from ..datasource.worldbank import cleanedWorldBankData, cleaned_wb_current
from ..datasource.oecdstat import (
    # organizeOECDdata,
    # OECD_country_list,
    extractAllSeries,
    # filterSeriesList,
    filterSeriesListSeniors
)
from ..datasource.iea import (
    filterSeriesListiea,
    cleanIEAData_altnrg,
    clean_IEA_data_GTRANS
)
>>>>>>> 280d6e96
import pandas as pd
# from pycountry import countries
from io import StringIO
import re
from sspi_flask_app.api.core.finalize import (
   finalize_iterator
)


compute_bp = Blueprint("compute_bp", __name__,
                       template_folder="templates",
                       static_folder="static",
                       url_prefix="/compute")

################################################
# Compute Routes for Pillar: SUSTAINABILITY #
################################################

###########################
### Category: ECOSYSTEM ###
###########################


@compute_bp.route("/all", methods=['GET'])
@login_required
def compute_all():
    """
    """
    sspi_clean_api_data.delete_many({})

    def compute_iterator():
        yield "Cleared existing sspi_clean_api_data collection\n"
        with app.app_context():
            yield "Computing BIODIV\n"
            with app.app_context():
                compute_biodiv()
            yield "Computing REDLST\n"
            with app.app_context():
                compute_rdlst()
            yield "Computing NITROG\n"
            with app.app_context():
                compute_nitrog()
            # yield "Computing WATMAN"
            # compute_watman()
            yield "Computing STKHLM\n"
            with app.app_context():
                compute_stkhlm()
            yield "Computing INTRNT\n"
            with app.app_context():
                compute_intrnt()
            yield "Computing FDEPTH\n"
            with app.app_context():
                compute_fdepth()
            yield "Computing ALTNRG\n"
            with app.app_context():
                compute_altnrg()
            yield "Finalizing Production Data\n"
            yield from finalize_iterator()
            yield "Data is up to date\n"

    return Response(
        stream_with_context(compute_iterator()),
        mimetype='text/event-stream'
    )


@compute_bp.route("/BIODIV", methods=['GET'])
@login_required
def compute_biodiv():
    """
    If indicator is not in database, return a page with a button to collect the data
    - If no collection route is implemented, return a page with a message
    - If collection route is implemented, return a page with a button to collect the data
    If indicator is in database, compute the indicator from the raw data
    - Indicator computation: average of the three scores for percentage of biodiversity in
    marine, freshwater, and terrestrial ecosystems
    """
    if not sspi_raw_api_data.raw_data_available("BIODIV"):
        return redirect(url_for("api_bp.collect_bp.BIODIV"))
    raw_data = sspi_raw_api_data.fetch_raw_data("BIODIV")
    intermediate_obs_dict = extract_sdg_pivot_data_to_nested_dictionary(
        raw_data)
    # implement a computation function as an argument which can be adapted to different contexts
    final_data_list = flatten_nested_dictionary_biodiv(intermediate_obs_dict)
    # store the cleaned data in the database
    zipped_document_list = zip_intermediates(final_data_list, "BIODIV",
                                             ScoreFunction=lambda MARINE, TERRST, FRSHWT: 0.33 *
                                             MARINE + 0.33 * TERRST + 0.33 * FRSHWT,
                                             ScoreBy="Score")
    clean_observations, incomplete_observations = filter_incomplete_data(
        zipped_document_list)
    sspi_clean_api_data.insert_many(clean_observations)
    print(incomplete_observations)
    return parse_json(clean_observations)


@compute_bp.route("/REDLST", methods=['GET'])
@login_required
def compute_rdlst():
    if not sspi_raw_api_data.raw_data_available("REDLST"):
        return redirect(url_for("api_bp.collect_bp.REDLST"))
    raw_data = sspi_raw_api_data.fetch_raw_data("REDLST")
    intermediate_obs_dict = extract_sdg_pivot_data_to_nested_dictionary(
        raw_data)
    final_list = flatten_nested_dictionary_redlst(intermediate_obs_dict)
    meta_data_added = score_single_indicator(final_list, "REDLST")
    clean_document_list, incomplete_observations = filter_incomplete_data(
        meta_data_added)
    sspi_clean_api_data.insert_many(clean_document_list)
    print(incomplete_observations)
    return parse_json(clean_document_list)

######################
### Category: LAND ###
#######################


@compute_bp.route("/NITROG", methods=['GET'])
@login_required
def compute_nitrog():
    if not sspi_raw_api_data.raw_data_available("NITROG"):
        return redirect(url_for("collect_bp.NITROG"))
    raw_data = sspi_raw_api_data.fetch_raw_data("NITROG")
    csv_virtual_file = StringIO(raw_data[0]["Raw"]["csv"])
    SNM_raw = pd.read_csv(csv_virtual_file)
    SNM_raw = SNM_raw.drop(columns=['code', 'country'])
    SNM_raw = SNM_raw.rename(columns={'iso': 'CountryCode'})
    SNM_long = SNM_raw.melt(
        id_vars=['CountryCode'],
        var_name='YearString',
        value_name='Value'
    )
    SNM_long["Year"] = [
        re.search(r"\d{4}", s).group(0)
        for s in SNM_long["YearString"]
    ]
    SNM_long.drop(columns=['YearString'], inplace=True)
    SNM_long.drop(SNM_long[SNM_long['Value'] < 0].index, inplace=True)
    SNM_long.drop(SNM_long[SNM_long['Value'].isna()].index, inplace=True)
    SNM_long['IndicatorCode'] = 'NITROG'
    SNM_long['Unit'] = 'Index'
    obs_list = json.loads(SNM_long.to_json(orient="records"))
    scored_list = score_single_indicator(obs_list, "NITROG")
    sspi_clean_api_data.insert_many(scored_list)
    return parse_json(scored_list)


@compute_bp.route("/WATMAN", methods=['GET'])
@login_required
def compute_watman():
    """
    metadata_map = {
        "ER_H2O_WUEYST": "CWUEFF",
        "ER_H2O_STRESS": "WTSTRS"
    }
    """
    if not sspi_raw_api_data.raw_data_available("WATMAN"):
        return redirect(url_for("collect_bp.WATMAN"))
    raw_data = sspi_raw_api_data.fetch_raw_data("WATMAN")
    total_list = [obs for obs in raw_data if obs["Raw"]["activity"] == "TOTAL"]
    intermediate_list = extract_sdg_pivot_data_to_nested_dictionary(total_list)
    final_list = flatten_nested_dictionary_watman(intermediate_list)
    zipped_document_list = zip_intermediates(final_list, "WATMAN",
                                             ScoreFunction=lambda CWUEFF, WTSTRS: 0.50 * CWUEFF + 0.50 * WTSTRS,
                                             ScoreBy="Score")
    clean_document_list, incomplete_observations = filter_incomplete_data(
        zipped_document_list)
    sspi_clean_api_data.insert_many(clean_document_list)
    print(incomplete_observations)
    return parse_json(clean_document_list)


@compute_bp.route("/STKHLM", methods=['GET'])
@login_required
def compute_stkhlm():
    if not sspi_raw_api_data.raw_data_available("STKHLM"):
        return redirect(url_for("api_bp.collect_bp.STKHLM"))
    raw_data = sspi_raw_api_data.fetch_raw_data("STKHLM")
    full_stk_list = [obs for obs in raw_data if obs["Raw"]
                     ["series"] == "SG_HAZ_CMRSTHOLM"]
    intermediate_list = extract_sdg_pivot_data_to_nested_dictionary(
        full_stk_list)
    flattened_lst = flatten_nested_dictionary_stkhlm(intermediate_list)
    scored_list = score_single_indicator(flattened_lst, "STKHLM")
    clean_document_list, incomplete_observations = filter_incomplete_data(
        scored_list)
    sspi_clean_api_data.insert_many(clean_document_list)
    print(incomplete_observations)
    return parse_json(clean_document_list)

########################
### Category: ENERGY ###
########################


@compute_bp.route("/COALPW")
@login_required
def compute_coalpw():
    if not sspi_raw_api_data.raw_data_available("COALPW"):
        return redirect(url_for("api_bp.collect_bp.COALPW"))
    raw_data = sspi_raw_api_data.fetch_raw_data("COALPW")

    product_codes = {
        "COAL": "Coal",
        "NATGAS": "Natural gas",
        "NUCLEAR": "Nuclear",
        "HYDRO": "Hydro",
        "GEOTHERM": "Wind, solar, etc.",
        "COMRENEW": "Biofuels and waste",
        "MTOTOIL": "Oil"
    }

    metadata_code_map = {
        "COAL": "TLCOAL",
        "NATGAS": "NATGAS",
        "NUCLEAR": "NCLEAR",
        "HYDRO": "HYDROP",
        "GEOTHERM": "GEOPWR",
        "COMRENEW": "BIOWAS",
        "MTOTOIL": "FSLOIL"
    }

    intermediate_data = pd.DataFrame(cleanIEAData_altnrg(raw_data, "COALPW"))
    intermediate_data.drop(intermediate_data[intermediate_data["CountryCode"].map(
        lambda s: len(s) != 3)].index, inplace=True)
    intermediate_data["IntermediateCode"] = intermediate_data["IntermediateCode"].map(
        lambda x: metadata_code_map[x])
    intermediate_data.astype({"Year": "int", "Value": "float"})
    # adding sum of available intermediates as an intermediate, in order to complete data
    sums = intermediate_data.groupby(['Year', 'CountryCode']).agg({
        'Value': 'sum'}).reset_index()
    sums['IntermediateCode'], sums['Unit'], sums['IndicatorCode'] = 'TTLSUM', 'TJ', 'COALPW'

    intermediate_list = pd.concat([intermediate_data, sums])
    zipped_document_list = zip_intermediates(
        json.loads(str(intermediate_list.to_json(orient="records")),
                   parse_int=int, parse_float=float),
        "COALPW",
        ScoreFunction=lambda TLCOAL, TTLSUM: (TLCOAL)/(TTLSUM),
        ScoreBy="Values"
    )

    clean_document_list, incomplete_observations = filter_incomplete_data(
        zipped_document_list)
    sspi_clean_api_data.insert_many(clean_document_list)
    print(incomplete_observations)
    return parse_json(clean_document_list)


@compute_bp.route("/ALTNRG", methods=['GET'])
@login_required
def compute_altnrg():
    if not sspi_raw_api_data.raw_data_available("ALTNRG"):
        return redirect(url_for("collect_bp.ALTNRG"))
    raw_data = sspi_raw_api_data.fetch_raw_data("ALTNRG")

    # most of these intermediates used to compute sum
    product_codes = {
        "COAL": "Coal",
        "NATGAS": "Natural gas",
        "NUCLEAR": "Nuclear",
        "HYDRO": "Hydro",
        "GEOTHERM": "Wind, solar, etc.",
        "COMRENEW": "Biofuels and waste",
        "MTOTOIL": "Oil"
    }

    metadata_code_map = {
        "COAL": "TLCOAL",
        "NATGAS": "NATGAS",
        "NUCLEAR": "NCLEAR",
        "HYDRO": "HYDROP",
        "GEOTHERM": "GEOPWR",
        "COMRENEW": "BIOWAS",
        "MTOTOIL": "FSLOIL"
    }

    intermediate_data = pd.DataFrame(cleanIEAData_altnrg(raw_data, "ALTNRG"))
    intermediate_data.drop(intermediate_data[intermediate_data["CountryCode"].map(
        lambda s: len(s) != 3)].index, inplace=True)
    intermediate_data["IntermediateCode"] = intermediate_data["IntermediateCode"].map(
        lambda x: metadata_code_map[x])
    intermediate_data.astype({"Year": "int", "Value": "float"})
    # adding sum of available intermediates as an intermediate, in order to complete data
    sums = intermediate_data.groupby(['Year', 'CountryCode']).agg({
        'Value': 'sum'}).reset_index()
    sums['IntermediateCode'], sums['Unit'], sums['IndicatorCode'] = 'TTLSUM', 'TJ', 'ALTNRG'

    # running the samce operations for alternative energy sources
    inter_sums = intermediate_data[intermediate_data["IntermediateCode"].isin(
        ["HYDROP", "NCLEAR", "GEOPWR", "BIOWAS"])]
    alt_sums = inter_sums.groupby(['Year', 'CountryCode']).agg({
        'Value': 'sum'}).reset_index()
    alt_sums['IntermediateCode'], alt_sums['Unit'], alt_sums['IndicatorCode'] = 'ALTSUM', 'TJ', 'ALTNRG'

    intermediate_list = pd.concat(
        [pd.concat([intermediate_data, sums]), alt_sums])
    zipped_document_list = zip_intermediates(
        json.loads(str(intermediate_list.to_json(orient="records")),
                   parse_int=int, parse_float=float),
        "ALTNRG",
        ScoreFunction=lambda TTLSUM, ALTSUM, BIOWAS: (
            ALTSUM - 0.5 * BIOWAS)/(TTLSUM),
        ScoreBy="Values"
    )
    clean_document_list, incomplete_observations = filter_incomplete_data(
        zipped_document_list)
    print(incomplete_observations)
    sspi_clean_api_data.insert_many(clean_document_list)
    return parse_json(clean_document_list)

##################################
### Category: GREENHOUSE GASES ###
##################################


@compute_bp.route("/GTRANS", methods=['GET'])
@login_required
def compute_gtrans():
    insert_pop_data()
    if not sspi_raw_api_data.raw_data_available("GTRANS"):
        return redirect(url_for("collect_bp.GTRANS"))

    # collect, clean World Bank
    wb_raw = sspi_raw_api_data.fetch_raw_data(
        "GTRANS", IntermediateCode="FUELPR")
    wb_clean = cleaned_wb_current(wb_raw, "GTRANS", "USD per liter")

    # collect, clean IEA
    iea_raw = sspi_raw_api_data.fetch_raw_data(
        "GTRANS", IntermediateCode="TCO2EQ")
    iea_clean = clean_IEA_data_GTRANS(iea_raw,
                                      "GTRANS", "CO2 emissions from transport in tonnes per inhabitant, tonnes referring to thousands of kilograms")
    return parse_json(iea_clean + wb_clean)

    keys = iea_raw_data[0].keys()
    raw = iea_raw_data[0]["Raw"]
    metadata = iea_raw_data[0]["Metadata"]
    metadata_soup = bs.BeautifulSoup(metadata, "lxml")
    raw_soup = bs.BeautifulSoup(raw, "lxml")
    metadata_codes = {
        "ENER_TRANS": "1A3 - Transport"
    }
    metadata_code_map = {
        "ENER_TRANS": "TCO2EQ"
    }
    document_list = []

    for code in metadata_codes.keys():
        document_list.extend(filterSeriesListiea(series, code, "GTRANS"))
    long_iea_data = pd.DataFrame(document_list)
    pop_data = pd.read_csv("local/UN_population_data.csv").astype(str)
    # ### combining in pandas for UN population data to conpute correct G####
    wb_df = pd.DataFrame(worldbank_clean_list)
    wb_df = wb_df[wb_df["RAW"].notna()].astype(str)

    wb_df = wb_df.merge(pop_data, how="left", left_on=[
                        "YEAR", "CountryName"], right_on=["year", "country"])
    test = wb_df[wb_df["pop"] == "na"]

    iea_df = long_iea_data[['Year', 'CountryCode']]
    iea_df = iea_df[iea_df["Value"].notna()].astype(str)

    merged = wb_df.merge(iea_df, how="outer", left_on=[
                         "CountryCode", "YEAR"], right_on=["CountryCode", "Year"])
    # merged['RAW'] = (merged['RAW_x'].astype(float) + merged['RAW_y'].astype(float))/2
    # df = merged.dropna()[['IndicatorCode', 'CountryCode', 'YEAR', 'RAW']]
    # document_list = json.loads(str(df.to_json('records')))
    # count = sspi_clean_api_data.insert_many(document_list)
    # return f"Inserted {count} documents into SSPI Clean Database from OECD"
    # print(series)
    # print(len(document_list))
    # return jsonify(document_list)
    final_data = zip_intermediates(long_iea_data)
    return jsonify(document_list)


@compute_bp.route("/SENIOR", methods=['GET'])
@login_required
def compute_senior():
    if not sspi_raw_api_data.raw_data_available("SENIOR"):
        return redirect(url_for("collect_bp.SENIOR"))
    raw_data = sspi_raw_api_data.fetch_raw_data("SENIOR")
    # metadata = raw_data[0]["Metadata"]
    # metadata_soup = bs.BeautifulSoup(metadata, "lxml")
    # to see the codes and their descriptions, uncomment and return the following line
    # jsonify([[tag.get("value"), tag.get_text()] for tag in metadata_soup.find_all("code")])
    metadata_codes = {
        "PEN20A": "Expected years in retirement, men",
        "PEN20B": "Expected years in retirement, women",
        "PEN24A": "Old age income poverty, 66+",
    }
    metadata_code_map = {
        "PEN20A": "YRSRTM",
        "PEN20B": "YRSRTW",
        "PEN24A": "POVNRT",
    }
    series = extractAllSeries(raw_data[0]["Raw"])
    document_list = []
    for code in metadata_codes.keys():
        document_list.extend(filterSeriesListSeniors(
            series, code, "PAG", "SENIOR"))
    long_senior_data = pd.DataFrame(document_list)
    long_senior_data.drop(long_senior_data[long_senior_data["CountryCode"].map(
        lambda s: len(s) != 3)].index, inplace=True)
    long_senior_data["IntermediateCode"] = long_senior_data["VariableCodeOECD"].map(
        lambda x: metadata_code_map[x])
    long_senior_data.astype({"Year": "int", "Value": "float"})
    zipped_document_list = zip_intermediates(
        json.loads(str(long_senior_data.to_json(orient="records")),
                   parse_int=int, parse_float=float),
        "SENIOR",
        ScoreFunction=lambda YRSRTM, YRSRTW, POVNRT: 0.25 *
        YRSRTM + 0.25*YRSRTW + 0.50*POVNRT,
        ScoreBy="Score"
    )
    clean_document_list, incomplete_observations = filter_incomplete_data(
        zipped_document_list)
    sspi_clean_api_data.insert_many(clean_document_list)
    print(incomplete_observations)
    return parse_json(clean_document_list)


@compute_bp.route("/PRISON", methods=['GET'])
@login_required
def compute_prison():
    raw_data_observation_list = parse_json(
        sspi_raw_api_data.find({"collection-info.IndicatorCode": "PRISON"}))
    for obs in raw_data_observation_list:
        table = BeautifulSoup(obs["observation"], 'html.parser').find("table", attrs={"id": "views-aggregator-datatable",
                                                                                      "summary": "Prison population rate"})
    print(table)
    return "string"


@compute_bp.route("/INTRNT", methods=['GET'])
# @login_required
def compute_intrnt():
    if not sspi_raw_api_data.raw_data_available("INTRNT"):
        return redirect(url_for("collect_bp.INTRNT"))
    # worldbank #
    wb_raw = sspi_raw_api_data.fetch_raw_data(
        "INTRNT", IntermediateCode="AVINTR")
    wb_clean = cleaned_wb_current(wb_raw, "INTRNT", unit="Percent")
    # sdg #
    sdg_raw = sspi_raw_api_data.fetch_raw_data(
        "INTRNT", IntermediateCode="QLMBPS")
    sdg_clean = extract_sdg_pivot_data_to_nested_dictionary(sdg_raw)
    sdg_clean = flatten_nested_dictionary_intrnt(sdg_clean)
    combined_list = wb_clean + sdg_clean
    cleaned_list = zip_intermediates(combined_list, "INTRNT",
                                     ScoreFunction=lambda AVINTR, QUINTR: 0.5 * AVINTR + 0.5 * QUINTR,
                                     ScoreBy="Score")
    filtered_list, incomplete_observations = filter_incomplete_data(
        cleaned_list)
    sspi_clean_api_data.insert_many(filtered_list)
    print(incomplete_observations)
    return parse_json(filtered_list)


@compute_bp.route("/FDEPTH", methods=['GET'])
# @login_required
def compute_fdepth():
    if not sspi_raw_api_data.raw_data_available("FDEPTH"):
        return redirect(url_for("collect_bp.FDEPTH"))
    credit_raw = sspi_raw_api_data.fetch_raw_data(
        "FDEPTH", IntermediateCode="CREDIT")
    credit_clean = cleaned_wb_current(credit_raw, "FDEPTH", unit="Percent")
    deposit_raw = sspi_raw_api_data.fetch_raw_data(
        "FDEPTH", IntermediateCode="DPOSIT")
    deposit_clean = cleaned_wb_current(deposit_raw, "FDEPTH", unit="Percent")
    combined_list = credit_clean + deposit_clean
    cleaned_list = zip_intermediates(combined_list, "FDEPTH",
                                     ScoreFunction=lambda CREDIT, DPOSIT: 0.5 * CREDIT + 0.5 * DPOSIT,
                                     ScoreBy="Score")
    filtered_list, incomplete_data = filter_incomplete_data(cleaned_list)
    sspi_clean_api_data.insert_many(filtered_list)
    print(incomplete_data)
<<<<<<< HEAD
    return parse_json(filtered_list)

@compute_bp.route("/COLBAR", methods=['GET'])
# @login_required
def compute_colbar():
    cleaned = cleanILOData("COLBAR")
  #  print(cleaned)
    return jsonify(cleaned)
=======
    return parse_json(filtered_list)
>>>>>>> 280d6e96
<|MERGE_RESOLUTION|>--- conflicted
+++ resolved
@@ -11,15 +11,7 @@
 )
 from flask import current_app as app
 from flask_login import login_required
-<<<<<<< HEAD
-from ..resources.utilities import parse_json, goalpost, jsonify_df, zip_intermediates, format_m49_as_string, filter_incomplete_data, score_single_indicator
-from ... import sspi_clean_api_data, sspi_raw_api_data, sspi_analysis
-from ..datasource.sdg import flatten_nested_dictionary_biodiv, extract_sdg_pivot_data_to_nested_dictionary, flatten_nested_dictionary_redlst, flatten_nested_dictionary_intrnt, flatten_nested_dictionary_watman, flatten_nested_dictionary_stkhlm
-from ..datasource.worldbank import cleanedWorldBankData, cleaned_wb_current
-from ..datasource.oecdstat import organizeOECDdata, OECD_country_list, extractAllSeries, filterSeriesList, filterSeriesListSeniors
-from ..datasource.iea import filterSeriesListiea, cleanIEAData_altnrg
 from ..datasource.ilo import cleanILOData
-=======
 from sspi_flask_app.api.resources.utilities import (
     parse_json,
     # goalpost,
@@ -55,7 +47,6 @@
     cleanIEAData_altnrg,
     clean_IEA_data_GTRANS
 )
->>>>>>> 280d6e96
 import pandas as pd
 # from pycountry import countries
 from io import StringIO
@@ -534,15 +525,12 @@
     filtered_list, incomplete_data = filter_incomplete_data(cleaned_list)
     sspi_clean_api_data.insert_many(filtered_list)
     print(incomplete_data)
-<<<<<<< HEAD
     return parse_json(filtered_list)
+
 
 @compute_bp.route("/COLBAR", methods=['GET'])
 # @login_required
 def compute_colbar():
     cleaned = cleanILOData("COLBAR")
-  #  print(cleaned)
-    return jsonify(cleaned)
-=======
-    return parse_json(filtered_list)
->>>>>>> 280d6e96
+    #  print(cleaned)
+    return jsonify(cleaned)