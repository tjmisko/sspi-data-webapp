--- conflicted
+++ resolved
@@ -48,17 +48,10 @@
     zipped_document_list = zip_intermediates(final_data_list, "BIODIV",
                            ScoreFunction= lambda MARINE, TERRST, FRSHWT: 0.33 * MARINE + 0.33 * TERRST + 0.33 * FRSHWT,
                            ScoreBy= "Score")
-<<<<<<< HEAD
-    clean_document_list = filter_incomplete_data(zipped_document_list)[0]
-    final = filter_incomplete_data(clean_document_list)
-    # sspi_clean_api_data.insert_many(final)
-    return parse_json(final)
-=======
     clean_observations, incomplete_observations = filter_incomplete_data(zipped_document_list)
-    sspi_clean_api_data.insert_many(clean_observations)
+    # sspi_clean_api_data.insert_many(clean_observations)
     print(incomplete_observations)
     return parse_json(clean_observations)
->>>>>>> 4d52024d
 
 @compute_bp.route("/REDLST", methods = ['GET'])
 @login_required
@@ -163,9 +156,9 @@
         ScoreBy="Values"
     )
 
-<<<<<<< HEAD
-    clean_document_list = filter_incomplete_data(zipped_document_list)
-    sspi_clean_api_data.insert_many(clean_document_list[0])
+    clean_document_list, incomplete_observations = filter_incomplete_data(zipped_document_list)
+    sspi_clean_api_data.insert_many(clean_document_list)
+    print(incomplete_observations)
     return parse_json(clean_document_list)
 
 @compute_bp.route("/AIRPOL")
@@ -185,12 +178,6 @@
     clean_document_list = filter_incomplete_data(zipped_document_list)[0]
     sspi_clean_api_data.insert_many(clean_document_list)
     return parse_json(zipped_document_list)
-=======
-    clean_document_list, incomplete_observations = filter_incomplete_data(zipped_document_list)
-    sspi_clean_api_data.insert_many(clean_document_list)
-    print(incomplete_observations)
-    return parse_json(clean_document_list)
->>>>>>> 4d52024d
 
 @compute_bp.route("/ALTNRG", methods=['GET'])
 @login_required
@@ -240,22 +227,10 @@
         ScoreFunction=lambda TTLSUM, ALTSUM, BIOWAS: (ALTSUM - 0.5 * BIOWAS)/(TTLSUM),
         ScoreBy="Values"
     )
-<<<<<<< HEAD
-
-    clean_document_list = filter_incomplete_data(zipped_document_list)
-    sspi_clean_api_data.insert_many(clean_document_list[0])
-    
-
-    return parse_json(clean_document_list)
-    # for row in raw_data:
-        #lst.append(row["observation"])
-    
-=======
     clean_document_list, incomplete_observations = filter_incomplete_data(zipped_document_list)
     print(incomplete_observations)
     sspi_clean_api_data.insert_many(clean_document_list)
     return parse_json(clean_document_list)
->>>>>>> 4d52024d
 
 ##################################
 ### Category: GREENHOUSE GASES ###
@@ -294,38 +269,10 @@
     # ### combining in pandas for UN population data to conpute correct G####
     wb_df = pd.DataFrame(worldbank_clean_list)
     wb_df = wb_df[wb_df["RAW"].notna()].astype(str)
-<<<<<<< HEAD
 
     wb_df = wb_df.merge(pop_data, how="left", left_on = ["YEAR","CountryName"], right_on = ["year","country"])
     test = wb_df[wb_df["pop"] == "na"]
     
-    merged = wb_df.drop(columns=["Source", "CountryName"]).merge(iea_df, how="outer", on=["CountryCode", "YEAR"]) 
-    merged['RAW'] = (merged['RAW_x'].astype(float) + merged['RAW_y'].astype(float))/2
-    df = merged.dropna()[['IndicatorCode', 'CountryCode', 'YEAR', 'RAW']]
-    document_list = json.loads(str(df.to_json('records')))
-    count = sspi_clean_api_data.insert_many(document_list)
-    return f"Inserted {count} documents into SSPI Clean Database from OECD"
-=======
->>>>>>> 4d52024d
-
-    wb_df = wb_df.merge(pop_data, how="left", left_on = ["YEAR","CountryName"], right_on = ["year","country"])
-    test = wb_df[wb_df["pop"] == "na"]
-    
-    iea_df = long_iea_data[['Year', 'CountryCode']]
-    iea_df = iea_df[iea_df["Value"].notna()].astype(str)
-    
-    merged = wb_df.merge(iea_df, how="outer", left_on=["CountryCode", "YEAR"], right_on=["CountryCode","Year"]) 
-    # merged['RAW'] = (merged['RAW_x'].astype(float) + merged['RAW_y'].astype(float))/2
-    # df = merged.dropna()[['IndicatorCode', 'CountryCode', 'YEAR', 'RAW']]
-    # document_list = json.loads(str(df.to_json('records')))
-    # count = sspi_clean_api_data.insert_many(document_list)
-    # return f"Inserted {count} documents into SSPI Clean Database from OECD"
-    #print(series)
-    #print(len(document_list))
-    #return jsonify(document_list)
-    final_data = zip_intermediates(long_iea_data)
-    return jsonify(document_list)
-
     iea_df = long_iea_data[['Year', 'CountryCode']]
     iea_df = iea_df[iea_df["Value"].notna()].astype(str)
     
@@ -427,9 +374,5 @@
                                      ScoreBy= "Score")
     filtered_list, incomplete_data = filter_incomplete_data(cleaned_list)
     sspi_clean_api_data.insert_many(filtered_list)
-<<<<<<< HEAD
-    return parse_json(filtered_list)
-=======
     print(incomplete_data)
-    return parse_json(filtered_list)
->>>>>>> 4d52024d
+    return parse_json(filtered_list)