--- conflicted
+++ resolved
@@ -255,18 +255,6 @@
     wb_df = wb_df.merge(pop_data, how="left", left_on = ["YEAR","CountryName"], right_on = ["year","country"])
     test = wb_df[wb_df["pop"] == "na"]
     
-<<<<<<< HEAD
-    merged = wb_df.drop(columns=["Source", "CountryName"]).merge(iea_df, how="outer", on=["CountryCode", "YEAR"]) 
-    merged['RAW'] = (merged['RAW_x'].astype(float) + merged['RAW_y'].astype(float))/2
-    df = merged.dropna()[['IndicatorCode', 'CountryCode', 'YEAR', 'RAW']]
-    document_list = json.loads(str(df.to_json('records')))
-    count = sspi_clean_api_data.insert_many(document_list)
-    return f"Inserted {count} documents into SSPI Clean Database from OECD"
-
-###############################################
-# Compute Routes for Pillar: MARKET STRUCTURE #
-###############################################
-=======
     iea_df = long_iea_data[['Year', 'CountryCode']]
     iea_df = iea_df[iea_df["Value"].notna()].astype(str)
     
@@ -281,7 +269,6 @@
     #return jsonify(document_list)
     final_data = zip_intermediates(long_iea_data)
     return jsonify(document_list)
->>>>>>> 4e8ce76f
 
 @compute_bp.route("/SENIOR", methods=['GET'])
 @login_required
