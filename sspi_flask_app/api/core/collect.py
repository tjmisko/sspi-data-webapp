--- conflicted
+++ resolved
@@ -288,7 +288,6 @@
 ###########################
 
 
-<<<<<<< HEAD
 @collect_bp.route("/EDEMOC", methods=['GET'])
 @login_required
 def rulelw():
@@ -296,11 +295,10 @@
         yield from collectVDEMData("v2x_polyarchy", "EDEMOC", **kwargs)
     return Response(collect_iterator(Username=current_user.username), mimetype='text/event-stream')
 
-=======
+
 @collect_bp.route("/RULELW", methods=['GET'])
 @login_required
 def rulelw():
     def collect_iterator(**kwargs):
         yield from collectVDEMData("v2x_rule", "RULELW", **kwargs)
-    return Response(collect_iterator(Username=current_user.username), mimetype='text/event-stream')
->>>>>>> 5156f36b
+    return Response(collect_iterator(Username=current_user.username), mimetype='text/event-stream')