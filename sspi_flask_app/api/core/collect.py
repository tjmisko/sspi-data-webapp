from flask import Blueprint, Response
from flask_login import login_required, current_user
import requests
import time

from sspi_flask_app.api.datasource.oecdstat import collectOECDIndicator, collectOECDSDMXData
from sspi_flask_app.api.datasource.epi import collectEPIData
from sspi_flask_app.api.datasource.worldbank import collectWorldBankdata
from sspi_flask_app.api.datasource.sdg import collectSDGIndicatorData
from sspi_flask_app.api.datasource.fao import collectUNFAOData
from sspi_flask_app.api.datasource.iea import collectIEAData
from sspi_flask_app.api.datasource.wef import collectWEFQUELCT
from sspi_flask_app.api.datasource.ilo import collectILOData
from sspi_flask_app.api.datasource.who import collectWHOdata
from sspi_flask_app.api.datasource.prisonstudies import collectPrisonStudiesData
from sspi_flask_app.api.datasource.who import collectCSTUNTData
from sspi_flask_app.api.datasource.uis import collectUISdata
from sspi_flask_app.api.datasource.fsi import collectFSIdata

from .countrychar import insert_pop_data
from ..datasource.itu import collect_itu_data


collect_bp = Blueprint("collect_bp", __name__,
                       template_folder="templates",
                       static_folder="static",
                       url_prefix="/collect")

####################################################
### Collection Routes for Pillar: SUSTAINABILITY ###
####################################################

#########################
## Category: ECOSYSTEM ##
#########################


@collect_bp.route("/BIODIV", methods=['GET'])
@login_required
def biodiv():
    def collect_iterator(**kwargs):
        yield from collectSDGIndicatorData("14.5.1", "BIODIV", IntermediateCode="MARINE", **kwargs)
        yield from collectSDGIndicatorData("15.1.2", "BIODIV", Metadata="TERRST,FRSHWT", **kwargs)
    return Response(collect_iterator(Username=current_user.username), mimetype='text/event-stream')


@collect_bp.route("/REDLST", methods=['GET'])
@login_required
def redlst():
    def collect_iterator(**kwargs):
        yield from collectSDGIndicatorData("15.5.1", "REDLST", **kwargs)
    return Response(collect_iterator(Username=current_user.username), mimetype='text/event-stream')


####################
## Category: LAND ##
####################


@collect_bp.route("/NITROG", methods=['GET'])
@login_required
def nitrog():
    def collect_iterator(**kwargs):
        yield from collectEPIData("SNM_ind_na.csv", "NITROG", **kwargs)
    return Response(collect_iterator(Username=current_user.username), mimetype='text/event-stream')


@collect_bp.route("/WATMAN", methods=['GET'])
@login_required
def watman():
    def collect_iterator(**kwargs):
        yield from collectSDGIndicatorData("6.4.1", "WATMAN", IntermediateCode="CWUEFF", **kwargs)
        yield from collectSDGIndicatorData("6.4.2", "WATMAN", IntermediateCode="WTSTRS", **kwargs)
    return Response(collect_iterator(Username=current_user.username), mimetype='text/event-stream')


@collect_bp.route("/STKHLM", methods=['GET'])
@login_required
def stkhlm():
    def collect_iterator(**kwargs):
        yield from collectSDGIndicatorData("12.4.1", "STKHLM", **kwargs)
    return Response(collect_iterator(Username=current_user.username), mimetype='text/event-stream')


@collect_bp.route("/DEFRST", methods=['GET'])
@login_required
def defrst():
    def collect_iterator(**kwargs):
        yield from collectUNFAOData("5110", "6717", "DEFRST", **kwargs)
    return Response(collect_iterator(Username=current_user.username), mimetype='text/event-stream')


@collect_bp.route("/CARBON", methods=['GET'])
@login_required
def carbon():
    def collect_iterator(**kwargs):
        yield from collectUNFAOData("7215", "6646", "CARBON", **kwargs)
    return Response(collect_iterator(Username=current_user.username), mimetype='text/event-stream')


######################
## Category: ENERGY ##
######################


@collect_bp.route("/NRGINT", methods=['GET'])
@login_required
def nrgint():
    def collect_iterator(**kwargs):
        yield from collectSDGIndicatorData("7.3.1", "NRGINT", **kwargs)
    return Response(collect_iterator(Username=current_user.username), mimetype='text/event-stream')


@collect_bp.route("/AIRPOL", methods=['GET'])
@login_required
def airpol():
    def collect_iterator(**kwargs):
        yield from collectSDGIndicatorData("11.6.2", "AIRPOL", **kwargs)
    return Response(collect_iterator(Username=current_user.username), mimetype='text/event-stream')


@collect_bp.route("/ALTNRG", methods=['GET'])
def altnrg():
    def collect_iterator(**kwargs):
        yield from collectIEAData("TESbySource", "ALTNRG", **kwargs)
    return Response(collect_iterator(Username=current_user.username), mimetype='text/event-stream')

################################
## Category: GREENHOUSE GASES ##
################################


@collect_bp.route("/COALPW", methods=['GET'])
@login_required
def coalpw():
    def collect_iterator(**kwargs):
        yield from collectIEAData("TESbySource", "COALPW", **kwargs)
    return Response(collect_iterator(Username=current_user.username), mimetype='text/event-stream')


@collect_bp.route("/GTRANS", methods=['GET'])
@login_required
def gtrans():
    def collect_iterator(**kwargs):
        # yield from collectIEAData("CO2BySector", "GTRANS", IntermediateCode="TCO2EQ", SourceOrganization="IEA", **kwargs)
        yield from collectWorldBankdata("EP.PMP.SGAS.CD", "GTRANS", IntermediateCode="FUELPR", **kwargs)
    return Response(collect_iterator(Username=current_user.username), mimetype='text/event-stream')

######################################################
### Collection Routes for Pillar: MARKET STRUCTURE ###
######################################################

#################################
## Category: WORKER ENGAGEMENT ##
#################################


@collect_bp.route("/LFPART")
@login_required
def lfpart():
    def collect_iterator(**kwargs):
        yield from collectILOData(
            "DF_EAP_DWAP_SEX_AGE_RT",
            "LFPART",
            QueryParams=".A...AGE_AGGREGATE_Y25-54",
            **kwargs
        )
    return Response(
        collect_iterator(Username=current_user.username),
        mimetype='text/event-stream'
    )


@collect_bp.route("/COLBAR")
@login_required
def colbar():
    def collect_iterator(**kwargs):
        url_params = ["startPeriod=1990-01-01", "endPeriod=2024-12-31"]
        yield from collectILOData("DF_ILR_CBCT_NOC_RT", "COLBAR", URLParams=url_params, **kwargs)
    return Response(collect_iterator(Username=current_user.username), mimetype='text/event-stream')


@collect_bp.route("/CHILDW")
@login_required
def childw():
    def collect_iterator(**kwargs):
        yield from collectSDGIndicatorData("4.1.1", "CHILDW", IntermediateCode="YSCEDU", **kwargs)
        yield from collectSDGIndicatorData("8.7.1", "CHILDW", IntermediateCode="CHLDLB", **kwargs)
    return Response(collect_iterator(Username=current_user.username), mimetype='text/event-stream')

#################################
## Category: WORKER WELLBEING ##
################################


@collect_bp.route("/SENIOR")
@login_required
def senior():
    def collect_iterator(**kwargs):
        yield from collectOECDIndicator("PAG", "SENIOR", **kwargs)
    return Response(collect_iterator(Username=current_user.username), mimetype='text/event-stream')


@collect_bp.route("/UNEMPL")
@login_required
def unempl():
    def collect_iterator(**kwargs):
        yield from collectILOData("DF_SDG_0131_SEX_SOC_RT", "UNEMPL", **kwargs)
    return Response(collect_iterator(Username=current_user.username), mimetype='text/event-stream')


@collect_bp.route("/FATINJ")
@login_required
def fatinj():
    def collect_iterator(**kwargs):
        yield from collectILOData("DF_SDG_F881_SEX_MIG_RT", "FATINJ", **kwargs)
    return Response(collect_iterator(Username=current_user.username), mimetype='text/event-stream')

#####################
## Category: TAXES ##
#####################


@collect_bp.route("/TAXREV", methods=['GET'])
def taxrev():
    def collect_iterator(**kwargs):
        yield from collectWorldBankdata("GC.TAX.TOTL.GD.ZS", "TAXREV", **kwargs)
    return Response(collect_iterator(Username=current_user.username), mimetype='text/event-stream')

################################
## Category: FINANCIAL SECTOR ##
################################

@collect_bp.route("/FDEPTH", methods=['GET'])
def fdepth():
    def collect_iterator(**kwargs):
        yield from collectWorldBankdata("FS.AST.PRVT.GD.ZS", "FDEPTH", IntermediateCode="CREDIT", **kwargs)
        yield from collectWorldBankdata("GFDD.OI.02", "FDEPTH", IntermediateCode="DPOSIT", **kwargs)
    return Response(collect_iterator(Username=current_user.username), mimetype='text/event-stream')

@collect_bp.route("/PUBACC", methods=['GET'])
def pubacc():
    def collect_iterator(**kwargs):
        yield from collectWorldBankdata("FX.OWN.TOTL.ZS", "PUBACC", **kwargs)
    return Response(collect_iterator(Username=current_user.username), mimetype='text/event-stream')

# @collect_bp.route("/FSTABL", methods=['GET'])
# def fstabl():
#     def collect_iterator(**kwargs):

##########################
## Category: INEQUALITY ##
##########################


@collect_bp.route("/GINIPT", methods=['GET'])
@login_required
def ginipt():
    def collect_iterator(**kwargs):
        yield from collectWorldBankdata("SI.POV.GINI", "GINIPT", **kwargs)
    return Response(collect_iterator(Username=current_user.username), mimetype='text/event-stream')

##################################################
### Collection Routes for Pillar: PUBLIC GOODS ###
##################################################

#########################
## Category: EDUCATION ##
#########################


@collect_bp.route("/ENRPRI", methods=['GET'])
def enrpri():
    def collect_iterator(**kwargs):
        yield from collectUISdata("NERT.1.CP", "ENRPRI", **kwargs)
    return Response(collect_iterator(Username=current_user.username), mimetype='text/event-stream')

@collect_bp.route("/ENRSEC", methods=['GET'])
def enrsec():
    def collect_iterator(**kwargs):
        yield from collectUISdata("NERT.2.CP", "ENRSEC", **kwargs)
    return Response(collect_iterator(Username=current_user.username), mimetype='text/event-stream')


@collect_bp.route("/PUPTCH", methods=['GET'])
def puptch():
    def collect_iterator(**kwargs):
        yield from collectWorldBankdata("SE.PRM.ENRL.TC.ZS", "PUPTCH", **kwargs)
    return Response(collect_iterator(Username=current_user.username), mimetype='text/event-stream')

##########################
## Category: HEALTHCARE ##
##########################


@collect_bp.route("/ATBRTH", methods=['GET'])
@login_required
def atbrth():
    def collect_iterator(**kwargs):
        yield from collectWHOdata("MDG_0000000025", "ATBRTH", **kwargs)
    return Response(collect_iterator(Username=current_user.username), mimetype='text/event-stream')


@collect_bp.route("/DPTCOV", methods=['GET'])
@login_required
def dptcov():
    def collect_iterator(**kwargs):
        yield from collectWHOdata("vdpt", "DPTCOV", **kwargs)
    return Response(collect_iterator(Username=current_user.username), mimetype='text/event-stream')


@collect_bp.route("/PHYSPC", methods=['GET'])
@login_required
def physpc():
    def collect_iterator(**kwargs):
        yield from collectWHOdata("HWF_0001", "PHYSPC", **kwargs)
    return Response(collect_iterator(Username=current_user.username), mimetype='text/event-stream')


@collect_bp.route("/FAMPLN", methods=['GET'])
@login_required
def fampln():
    def collect_iterator(**kwargs):
        yield from collectSDGIndicatorData("3.7.1", "FAMPLN", **kwargs)
    return Response(collect_iterator(Username=current_user.username), mimetype='text/event-stream')


@collect_bp.route("/CSTUNT", methods=['GET'])
@login_required
def cstunt():
    def collect_iterator(**kwargs):
        yield from collectCSTUNTData(**kwargs)
    return Response(collect_iterator(Username=current_user.username), mimetype='text/event-stream')


##############################
## Category: INFRASTRUCTURE ##
##############################
@collect_bp.route("/DRKWAT", methods=['GET'])
@login_required
def drkwat():
    def collect_iterator(**kwargs):
        yield from collectWorldBankdata("SH.H2O.SMDW.ZS", "DRKWAT", **kwargs)
    return Response(collect_iterator(Username=current_user.username), mimetype='text/event-stream')


@collect_bp.route("/SANSRV", methods=['GET'])
@login_required
def sansrv():
    def collect_iterator(**kwargs):
        yield from collectWorldBankdata("SH.STA.BASS.ZS", "SANSRV", **kwargs)
    return Response(collect_iterator(Username=current_user.username), mimetype='text/event-stream')


@collect_bp.route("/INTRNT", methods=['GET'])
@login_required
def intrnt():
    def collect_iterator(**kwargs):
        yield from collectWorldBankdata("IT.NET.USER.ZS", "INTRNT", IntermediateCode="AVINTR", **kwargs)
        yield from collectSDGIndicatorData("17.6.1", "INTRNT", IntermediateCode="QLMBPS", **kwargs)
    return Response(collect_iterator(Username=current_user.username), mimetype='text/event-stream')


@collect_bp.route("/AQELEC", methods=['GET'])
@login_required
def aqelec():
    def collect_iterator(**kwargs):
        yield from collectWorldBankdata("EG.ELC.ACCS.ZS", "AQELEC", IntermediateCode="AVELEC", **kwargs)
        yield from collectWEFQUELCT("WEF.GCIHH.EOSQ064", "AQELEC", IntermediateCode="QUELCT", **kwargs)
    return Response(collect_iterator(Username=current_user.username), mimetype='text/event-stream')


#############################
## Category: PUBLIC SAFETY #
#############################


@collect_bp.route("/PRISON", methods=['GET'])
@login_required
def prison():
    def collect_iterator(**kwargs):
        yield from collectWorldBankdata("SP.POP.TOTL", "PRISON", IntermediateCode="UNPOPL", **kwargs)
        yield from collectPrisonStudiesData(IntermediateCode="PRIPOP", **kwargs)
    return Response(collect_iterator(Username=current_user.username), mimetype='text/event-stream')

<<<<<<< HEAD
@collect_bp.route("/CYBSEC", methods=['GET'])
@login_required
def cybsec():
    def collect_iterator(**kwargs):
        yield from collect_itu_data("CYBSEC", **kwargs)
    return Response(collect_iterator(Username=current_user.username), mimetype='text/event-stream')


=======

@collect_bp.route("/SECAPP", methods=['GET'])
@login_required
def secapp():
    def collect_iterator(**kwargs):
        yield from collectFSIdata("SECAPP", **kwargs)
    return Response(collect_iterator(Username=current_user.username), mimetype='text/event-stream')

>>>>>>> 95058b6b
###########################
## Category: GLOBAL ROLE ##
###########################


@collect_bp.route("/RDFUND", methods=['GET'])
@login_required
def rdfund():
    def collect_iterator(**kwargs):
        yield from collectSDGIndicatorData("9.5.1", "RDFUND", **kwargs)
    return Response(collect_iterator(Username=current_user.username), mimetype='text/event-stream')


@collect_bp.route("/FORAID", methods=['GET'])
@login_required
def foraid():
    def collect_iterator(**kwargs):
        metadata_url = "https://sdmx.oecd.org/public/rest/dataflow/OECD.DCD.FSD/DSD_DAC2@DF_DAC2A/?references=all"
        yield from collectOECDSDMXData("OECD.DCD.FSD,DSD_DAC2@DF_DAC2A,/.DPGC.206.USD.Q",
                                       "FORAID", metadata_url=metadata_url, **kwargs)
    return Response(collect_iterator(Username=current_user.username), mimetype='text/event-stream')


#######################################
## Category: Country Characteristics ##
#######################################
@collect_bp.route("/characteristic/UNPOPL", methods=['GET'])
@login_required
def unpopl():
    def collect_iterator(**kwargs):
        # insert UN population data into sspi_country_characteristics database
        yield from insert_pop_data()
    return Response(collect_iterator(Username=current_user.username), mimetype='text/event-stream')


@collect_bp.route("/outcome/GDPMER", methods=['GET'])
@login_required
def gdpmek():
    """Collect GDP per Capita at Market Exchange Rate from World Bank API"""
    def collectWorldBankOutcomeData(WorldBankIndicatorCode, IndicatorCode, **kwargs):
        yield "Collecting data for World Bank Indicator" + \
            "{WorldBankIndicatorCode}\n"
        url_source = f"https://api.worldbank.org/v2/country/all/indicator/{WorldBankIndicatorCode}?format=json"
        response = requests.get(url_source).json()
        total_pages = response[0]['pages']
        for p in range(1, total_pages+1):
            new_url = f"{url_source}&page={p}"
            yield f"Sending Request for page {p} of {total_pages}\n"
            response = requests.get(new_url).json()
            document_list = response[1]
            count = sspi_raw_outcome_data.raw_insert_many(
                document_list, IndicatorCode, **kwargs)
            yield f"Inserted {count} new observations into sspi_outcome_data\n"
            time.sleep(0.5)
        yield "Collection complete for World Bank Indicator" + \
            WorldBankIndicatorCode

    def collect_iterator(**kwargs):
        # insert UN population data into sspi_country_characteristics database
        yield from collectWorldBankOutcomeData("NY.GDP.PCAP.CD", "GDPMER", **kwargs)

    return Response(collect_iterator(Username=current_user.username), mimetype='text/event-stream')


@collect_bp.route("/outcome/GDPPPP", methods=['GET'])
@login_required
def gdpppp():
    """Collect GDP per Capita at Market Exchange Rate from World Bank API"""
    def collectWorldBankOutcomeData(WorldBankIndicatorCode, IndicatorCode, **kwargs):
        yield "Collecting data for World Bank Indicator" + \
            "{WorldBankIndicatorCode}\n"
        url_source = f"https://api.worldbank.org/v2/country/all/indicator/{WorldBankIndicatorCode}?format=json"
        response = requests.get(url_source).json()
        total_pages = response[0]['pages']
        for p in range(1, total_pages+1):
            new_url = f"{url_source}&page={p}"
            yield f"Sending Request for page {p} of {total_pages}\n"
            response = requests.get(new_url).json()
            document_list = response[1]
            count = sspi_raw_outcome_data.raw_insert_many(
                document_list, IndicatorCode, **kwargs)
            yield f"Inserted {count} new observations into sspi_outcome_data\n"
            time.sleep(0.5)
        yield "Collection complete for World Bank Indicator" + \
            WorldBankIndicatorCode

    def collect_iterator(**kwargs):
        # insert UN population data into sspi_country_characteristics database
        yield from collectWorldBankOutcomeData("NY.GDP.PCAP.PP.CD", "GDPPPP", **kwargs)

    return Response(collect_iterator(Username=current_user.username), mimetype='text/event-stream')<|MERGE_RESOLUTION|>--- conflicted
+++ resolved
@@ -383,7 +383,7 @@
         yield from collectPrisonStudiesData(IntermediateCode="PRIPOP", **kwargs)
     return Response(collect_iterator(Username=current_user.username), mimetype='text/event-stream')
 
-<<<<<<< HEAD
+
 @collect_bp.route("/CYBSEC", methods=['GET'])
 @login_required
 def cybsec():
@@ -392,8 +392,6 @@
     return Response(collect_iterator(Username=current_user.username), mimetype='text/event-stream')
 
 
-=======
-
 @collect_bp.route("/SECAPP", methods=['GET'])
 @login_required
 def secapp():
@@ -401,7 +399,7 @@
         yield from collectFSIdata("SECAPP", **kwargs)
     return Response(collect_iterator(Username=current_user.username), mimetype='text/event-stream')
 
->>>>>>> 95058b6b
+
 ###########################
 ## Category: GLOBAL ROLE ##
 ###########################
