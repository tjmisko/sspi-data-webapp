--- conflicted
+++ resolved
@@ -486,17 +486,12 @@
 def gdpmek():
     """Collect GDP per Capita at Market Exchange Rate from World Bank API"""
     def collectWorldBankOutcomeData(WorldBankIndicatorCode, IndicatorCode, **kwargs):
-<<<<<<< HEAD
         yield "Collecting data for World Bank Indicator" + \
             "{WorldBankIndicatorCode}\n"
         url_source = (
             "https://api.worldbank.org/v2/country/all/"
             f"indicator/{WorldBankIndicatorCode}?format=json"
         )
-=======
-        yield f"Collecting data for World Bank Indicator{WorldBankIndicatorCode}\n"
-        url_source = f"https://api.worldbank.org/v2/country/all/indicator/{WorldBankIndicatorCode}?format=json"
->>>>>>> 319167c9
         response = requests.get(url_source).json()
         total_pages = response[0]['pages']
         for p in range(1, total_pages + 1):
@@ -524,14 +519,10 @@
     def collectWorldBankOutcomeData(WorldBankIndicatorCode, IndicatorCode, **kwargs):
         yield "Collecting data for World Bank Indicator" + \
             "{WorldBankIndicatorCode}\n"
-<<<<<<< HEAD
         url_source = (
             "https://api.worldbank.org/v2/country/all/"
             f"indicator/{WorldBankIndicatorCode}?format=json"
         )
-=======
-        url_source = f"https://api.worldbank.org/v2/country/all/indicator/{WorldBankIndicatorCode}?format=json"
->>>>>>> 319167c9
         response = requests.get(url_source).json()
         total_pages = response[0]['pages']
         for p in range(1, total_pages + 1):
