--- conflicted
+++ resolved
@@ -276,13 +276,8 @@
 @login_required
 def incarc():
     def collect_iterator(**kwargs):
-<<<<<<< HEAD
         yield from collectWorldBankdata("SP.POP.TOTL", "PRISON", IntermediateCode="UNPOPL", **kwargs)
-        yield from collectPrisonStudiesData(IntermediateCode = "PRIPOP", **kwargs)
-=======
-        yield from collectWorldBankdata("SP.POP.TOTL", "PRISON", IntermediateCode="WBPOPL", **kwargs)
         yield from collectPrisonStudiesData(IntermediateCode="PRIPOP", **kwargs)
->>>>>>> ebcaaad8
     return Response(collect_iterator(Username=current_user.username), mimetype='text/event-stream')
 
 ###########################
