from flask import Blueprint, Response
from flask_login import login_required, current_user

from ..datasource.oecdstat import collectOECDIndicator
from ..datasource.epi import collectEPIData
from ..datasource.worldbank import collectWorldBankdata
from ..datasource.sdg import collectSDGIndicatorData
from ..datasource.iea import collectIEAData
from ..datasource.ilo import collectILOData
from ..datasource.prisonstudies import collectPrisonStudiesData
from .countrychar import insert_pop_data


collect_bp = Blueprint("collect_bp", __name__,
                       template_folder="templates",
                       static_folder="static",
                       url_prefix="/collect")

####################################################
### Collection Routes for Pillar: SUSTAINABILITY ###
####################################################

#########################
## Category: ECOSYSTEM ##
#########################


@collect_bp.route("/BIODIV", methods=['GET'])
@login_required
def biodiv():
    def collect_iterator(**kwargs):
        yield from collectSDGIndicatorData("14.5.1", "BIODIV", IntermediateCode="MARINE", **kwargs)
        yield from collectSDGIndicatorData("15.1.2", "BIODIV", Metadata="TERRST,FRSHWT", **kwargs)
    return Response(collect_iterator(Username=current_user.username), mimetype='text/event-stream')


@collect_bp.route("/REDLST", methods=['GET'])
@login_required
def redlst():
    def collect_iterator(**kwargs):
        yield from collectSDGIndicatorData("15.5.1", "REDLST", **kwargs)
    return Response(collect_iterator(Username=current_user.username), mimetype='text/event-stream')


####################
## Category: LAND ##
####################


@collect_bp.route("/NITROG", methods=['GET'])
@login_required
def nitrog():
    def collect_iterator(**kwargs):
        yield from collectEPIData("SNM_ind_na.csv", "NITROG", **kwargs)
    return Response(collect_iterator(Username=current_user.username), mimetype='text/event-stream')


@collect_bp.route("/WATMAN", methods=['GET'])
@login_required
def watman():
    def collect_iterator(**kwargs):
        yield from collectSDGIndicatorData("6.4.1", "WATMAN", IntermediateCode="CWUEFF", **kwargs)
        yield from collectSDGIndicatorData("6.4.2", "WATMAN", IntermediateCode="WTSTRS", **kwargs)
    return Response(collect_iterator(Username=current_user.username), mimetype='text/event-stream')


@collect_bp.route("/STKHLM", methods=['GET'])
@login_required
def stkhlm():
    def collect_iterator(**kwargs):
        yield from collectSDGIndicatorData("12.4.1", "STKHLM", **kwargs)
    return Response(collect_iterator(Username=current_user.username), mimetype='text/event-stream')

######################
## Category: ENERGY ##
######################


@collect_bp.route("/NRGINT", methods=['GET'])
@login_required
def nrgint():
    def collect_iterator(**kwargs):
        yield from collectSDGIndicatorData("7.3.1", "NRGINT", **kwargs)
    return Response(collect_iterator(Username=current_user.username), mimetype='text/event-stream')


@collect_bp.route("/AIRPOL", methods=['GET'])
@login_required
def airpol():
    def collect_iterator(**kwargs):
        yield from collectSDGIndicatorData("11.6.2", "AIRPOL", **kwargs)
    return Response(collect_iterator(Username=current_user.username), mimetype='text/event-stream')


@collect_bp.route("/ALTNRG", methods=['GET'])
@login_required
def altnrg():
    def collect_iterator(**kwargs):
        yield from collectIEAData("TESbySource", "ALTNRG", **kwargs)
    return Response(collect_iterator(Username=current_user.username), mimetype='text/event-stream')

################################
## Category: GREENHOUSE GASES ##
################################


@collect_bp.route("/COALPW", methods=['GET'])
@login_required
def coalpw():
    def collect_iterator(**kwargs):
        yield from collectIEAData("TESbySource", "COALPW", **kwargs)
    return Response(collect_iterator(Username=current_user.username), mimetype='text/event-stream')


@collect_bp.route("/GTRANS", methods=['GET'])
@login_required
def gtrans():
    def collect_iterator(**kwargs):
        # yield from collectIEAData("CO2BySector", "GTRANS", IntermediateCode="TCO2EQ", SourceOrganization="IEA", **kwargs)
        yield from collectWorldBankdata("EP.PMP.SGAS.CD", "GTRANS", IntermediateCode="FUELPR", **kwargs)
    return Response(collect_iterator(Username=current_user.username), mimetype='text/event-stream')

######################################################
### Collection Routes for Pillar: MARKET STRUCTURE ###
######################################################

#################################
## Category: WORKER ENGAGEMENT ##
#################################


@collect_bp.route("/LFPART")
@login_required
def lfpart():
    def collect_iterator(**kwargs):
        yield from collectILOData(
            "DF_EAP_DWAP_SEX_AGE_RT",
            "LFPART",
            QueryParams=".A...AGE_AGGREGATE_Y25-54",
            **kwargs
        )
    return Response(
        collect_iterator(Username=current_user.username),
        mimetype='text/event-stream'
    )


@collect_bp.route("/COLBAR")
@login_required
def colbar():
    def collect_iterator(**kwargs):
<<<<<<< HEAD
        url_params = ["startPeriod=1990-01-01", "endPeriod=2024-12-31"]
        yield from collectILOData("DF_ILR_CBCT_NOC_RT", "COLBAR", URLParams=url_params, **kwargs)
=======
        yield from collectILOData("ILR_CBCT_NOC_RT", "COLBAR", "startPeriod=1990-01-01&endPeriod=2024-12-31",**kwargs)
>>>>>>> 46906b29
    return Response(collect_iterator(Username=current_user.username), mimetype='text/event-stream')

#################################
## Category: WORKER WELLBEING ##
################################


@collect_bp.route("/SENIOR")
@login_required
def senior():
    def collect_iterator(**kwargs):
        yield from collectOECDIndicator("PAG", "SENIOR", **kwargs)
    return Response(collect_iterator(Username=current_user.username), mimetype='text/event-stream')

#####################
## Category: TAXES ##
#####################


@collect_bp.route("/TAXREV", methods=['GET'])
def taxrev():
    def collect_iterator(**kwargs):
        yield from collectWorldBankdata("GC.TAX.TOTL.GD.ZS", "TAXREV", **kwargs)
    return Response(collect_iterator(Username=current_user.username), mimetype='text/event-stream')

################################
## Category: FINANCIAL SECTOR ##
################################


@collect_bp.route("/FDEPTH", methods=['GET'])
def fdepth():
    def collect_iterator(**kwargs):
        yield from collectWorldBankdata("FS.AST.PRVT.GD.ZS", "FDEPTH", IntermediateCode="CREDIT", **kwargs)
        yield from collectWorldBankdata("GFDD.OI.02", "FDEPTH", IntermediateCode="DPOSIT", **kwargs)
    return Response(collect_iterator(Username=current_user.username), mimetype='text/event-stream')

# @collect_bp.route("/FSTABL", methods=['GET'])
# def fstabl():
#     def collect_iterator(**kwargs):

##########################
## Category: INEQUALITY ##
##########################


@collect_bp.route("/GINIPT", methods=['GET'])
@login_required
def ginipt():
    def collect_iterator(**kwargs):
        yield from collectWorldBankdata("SI.POV.GINI", "GINIPT", **kwargs)
    return Response(collect_iterator(Username=current_user.username), mimetype='text/event-stream')

##################################################
### Collection Routes for Pillar: PUBLIC GOODS ###
##################################################

#########################
## Category: EDUCATION ##
#########################


@collect_bp.route("/PUPTCH", methods=['GET'])
def puptch():
    def collect_iterator(**kwargs):
        yield from collectWorldBankdata("SE.PRM.ENRL.TC.ZS", "PUPTCH", **kwargs)
    return Response(collect_iterator(Username=current_user.username), mimetype='text/event-stream')

##########################
## Category: HEALTHCARE ##
##########################


@collect_bp.route("/FAMPLN", methods=['GET'])
@login_required
def fampln():
    def collect_iterator(**kwargs):
        yield from collectSDGIndicatorData("3.7.1", "FAMPLN", **kwargs)
    return Response(collect_iterator(Username=current_user.username), mimetype='text/event-stream')

##############################
## Category: INFRASTRUCTURE ##
##############################


@collect_bp.route("/INTRNT", methods=['GET'])
@login_required
def intrnt():
    def collect_iterator(**kwargs):
        yield from collectWorldBankdata("IT.NET.USER.ZS", "INTRNT", IntermediateCode="AVINTR", **kwargs)
        yield from collectSDGIndicatorData("17.6.1", "INTRNT", IntermediateCode="QLMBPS", **kwargs)
    return Response(collect_iterator(Username=current_user.username), mimetype='text/event-stream')

#############################
## Category: PUBLIC SAFETY ##
#############################


@collect_bp.route("/INCARC", methods=['GET'])
@login_required
def incarc():
    def collect_iterator(**kwargs):
        yield from collectPrisonStudiesData(**kwargs)
    return Response(collect_iterator(Username=current_user.username), mimetype='text/event-stream')

###########################
## Category: GLOBAL ROLE ##
###########################


@collect_bp.route("/RDFUND", methods=['GET'])
@login_required
def rdfund():
    def collect_iterator(**kwargs):
        yield from collectSDGIndicatorData("9.5.1", "RDFUND", **kwargs)
    return Response(collect_iterator(Username=current_user.username), mimetype='text/event-stream')


##############################################
## Category: Adding Country Characteristics ##
##############################################
@collect_bp.route("/UNPOPL", methods=['GET'])
@login_required
def unpopl():
    def collect_iterator(**kwargs):
        # insert UN population data into sspi_country_characteristics database
        yield from insert_pop_data()
    return Response(collect_iterator(Username=current_user.username), mimetype='text/event-stream')<|MERGE_RESOLUTION|>--- conflicted
+++ resolved
@@ -149,12 +149,8 @@
 @login_required
 def colbar():
     def collect_iterator(**kwargs):
-<<<<<<< HEAD
         url_params = ["startPeriod=1990-01-01", "endPeriod=2024-12-31"]
         yield from collectILOData("DF_ILR_CBCT_NOC_RT", "COLBAR", URLParams=url_params, **kwargs)
-=======
-        yield from collectILOData("ILR_CBCT_NOC_RT", "COLBAR", "startPeriod=1990-01-01&endPeriod=2024-12-31",**kwargs)
->>>>>>> 46906b29
     return Response(collect_iterator(Username=current_user.username), mimetype='text/event-stream')
 
 #################################
