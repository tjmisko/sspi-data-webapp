from flask import Blueprint, Response, current_app as app
from flask_login import login_required, current_user
import requests
import time
from sspi_flask_app.api.datasource.oecdstat import (
    collectOECDIndicator,
    collectOECDSDMXData,
    collectOECDSDMXFORAID
)
from sspi_flask_app.models.database import (
    sspi_raw_outcome_data
)
from sspi_flask_app.api.datasource.oecdstat import collectOECDIndicator, collectOECDSDMXData
from sspi_flask_app.api.datasource.epi import collectEPIData
from sspi_flask_app.api.datasource.worldbank import collectWorldBankdata
from sspi_flask_app.api.datasource.sdg import collectSDGIndicatorData
from sspi_flask_app.api.datasource.fao import collectUNFAOData
from sspi_flask_app.api.datasource.iea import collectIEAData
from sspi_flask_app.api.datasource.wef import collectWEFQUELCT
from sspi_flask_app.api.datasource.ilo import collectILOData
from sspi_flask_app.api.datasource.who import collectWHOdata
from sspi_flask_app.api.datasource.vdem import collectVDEMData
from sspi_flask_app.api.datasource.prisonstudies import collectPrisonStudiesData
from sspi_flask_app.api.datasource.who import collectCSTUNTData
from sspi_flask_app.api.datasource.uis import collectUISdata
from sspi_flask_app.api.datasource.fsi import collectFSIdata
from sspi_flask_app.api.datasource.sipri import collectSIPRIdata
from sspi_flask_app.api.datasource.taxfoundation import collectTaxFoundationData

from .countrychar import insert_pop_data
from ..datasource.itu import collect_itu_data

log = app.logger


collect_bp = Blueprint("collect_bp", __name__,
                       template_folder="templates",
                       static_folder="static",
                       url_prefix="/collect")

####################################################
### Collection Routes for Pillar: SUSTAINABILITY ###
####################################################

#########################
## Category: ECOSYSTEM ##
#########################


@collect_bp.route("/BIODIV", methods=['GET'])
@login_required
def biodiv():
    def collect_iterator(**kwargs):
        yield from collectSDGIndicatorData("14.5.1", "BIODIV", IntermediateCode="MARINE", **kwargs)
        yield from collectSDGIndicatorData("15.1.2", "BIODIV", Metadata="TERRST,FRSHWT", **kwargs)
    log.info("Running /api/v1/collect/BIODIV")
    return Response(collect_iterator(Username=current_user.username), mimetype='text/event-stream')


@collect_bp.route("/REDLST", methods=['GET'])
@login_required
def redlst():
    def collect_iterator(**kwargs):
        yield from collectSDGIndicatorData("15.5.1", "REDLST", **kwargs)
    log.info("Running /api/v1/collect/REDLST")
    return Response(collect_iterator(Username=current_user.username), mimetype='text/event-stream')


####################
## Category: LAND ##
####################


@collect_bp.route("/NITROG", methods=['GET'])
@login_required
def nitrog():
    def collect_iterator(**kwargs):
        yield from collectEPIData("SNM_ind_na.csv", "NITROG", **kwargs)
    return Response(collect_iterator(Username=current_user.username), mimetype='text/event-stream')


@collect_bp.route("/WATMAN", methods=['GET'])
@login_required
def watman():
    def collect_iterator(**kwargs):
        yield from collectSDGIndicatorData("6.4.1", "WATMAN", IntermediateCode="CWUEFF", **kwargs)
        yield from collectSDGIndicatorData("6.4.2", "WATMAN", IntermediateCode="WTSTRS", **kwargs)
    return Response(collect_iterator(Username=current_user.username), mimetype='text/event-stream')


@collect_bp.route("/STKHLM", methods=['GET'])
@login_required
def stkhlm():
    def collect_iterator(**kwargs):
        yield from collectSDGIndicatorData("12.4.1", "STKHLM", **kwargs)
    return Response(collect_iterator(Username=current_user.username), mimetype='text/event-stream')


@collect_bp.route("/DEFRST", methods=['GET'])
@login_required
def defrst():
    def collect_iterator(**kwargs):
        yield from collectUNFAOData("5110", "6717", "DEFRST", **kwargs)
    return Response(collect_iterator(Username=current_user.username), mimetype='text/event-stream')


@collect_bp.route("/CARBON", methods=['GET'])
@login_required
def carbon():
    def collect_iterator(**kwargs):
        yield from collectUNFAOData("7215", "6646", "CARBON", **kwargs)
    return Response(collect_iterator(Username=current_user.username), mimetype='text/event-stream')


######################
## Category: ENERGY ##
######################


@collect_bp.route("/NRGINT", methods=['GET'])
@login_required
def nrgint():
    def collect_iterator(**kwargs):
        yield from collectSDGIndicatorData("7.3.1", "NRGINT", **kwargs)
    return Response(collect_iterator(Username=current_user.username), mimetype='text/event-stream')


@collect_bp.route("/AIRPOL", methods=['GET'])
@login_required
def airpol():
    def collect_iterator(**kwargs):
        yield from collectSDGIndicatorData("11.6.2", "AIRPOL", **kwargs)
    return Response(collect_iterator(Username=current_user.username), mimetype='text/event-stream')


@collect_bp.route("/ALTNRG", methods=['GET'])
def altnrg():
    def collect_iterator(**kwargs):
        yield from collectIEAData("TESbySource", "ALTNRG", **kwargs)
    return Response(collect_iterator(Username=current_user.username), mimetype='text/event-stream')

################################
## Category: GREENHOUSE GASES ##
################################


@collect_bp.route("/COALPW", methods=['GET'])
@login_required
def coalpw():
    def collect_iterator(**kwargs):
        yield from collectIEAData("TESbySource", "COALPW", **kwargs)
    return Response(collect_iterator(Username=current_user.username), mimetype='text/event-stream')


@collect_bp.route("/GTRANS", methods=['GET'])
@login_required
def gtrans():
    def collect_iterator(**kwargs):
        yield from collectIEAData("CO2BySector", "GTRANS", IntermediateCode="TCO2EQ", SourceOrganization="IEA", **kwargs)
        yield from collectWorldBankdata("SP.POP.TOTL", "GTRANS", IntermediateCode="POPULN", **kwargs)
    return Response(collect_iterator(Username=current_user.username), mimetype='text/event-stream')

######################################################
### Collection Routes for Pillar: MARKET STRUCTURE ###
######################################################

#################################
## Category: WORKER ENGAGEMENT ##
#################################


@collect_bp.route("/EMPLOY")
@login_required
def lfpart():
    def collect_iterator(**kwargs):
        yield from collectILOData(
            "DF_EAP_DWAP_SEX_AGE_RT",
            "EMPLOY",
            QueryParams=".A...AGE_AGGREGATE_Y25-54",
            **kwargs
        )
    return Response(
        collect_iterator(Username=current_user.username),
        mimetype='text/event-stream'
    )


@collect_bp.route("/COLBAR")
@login_required
def colbar():
    def collect_iterator(**kwargs):
        url_params = ["startPeriod=1990-01-01", "endPeriod=2024-12-31"]
        yield from collectILOData("DF_ILR_CBCT_NOC_RT", "COLBAR", URLParams=url_params, **kwargs)
    return Response(collect_iterator(Username=current_user.username), mimetype='text/event-stream')


@collect_bp.route("/CHILDW")
@login_required
def childw():
    def collect_iterator(**kwargs):
        yield from collectSDGIndicatorData("4.1.1", "CHILDW", IntermediateCode="YSCEDU", **kwargs)
        yield from collectSDGIndicatorData("8.7.1", "CHILDW", IntermediateCode="CHLDLB", **kwargs)
    return Response(collect_iterator(Username=current_user.username), mimetype='text/event-stream')

#################################
## Category: WORKER WELLBEING ##
################################


@collect_bp.route("/SENIOR")
@login_required
def senior():
    def collect_iterator(**kwargs):
        yield from collectOECDIndicator("PAG", "SENIOR", **kwargs)
    return Response(collect_iterator(Username=current_user.username), mimetype='text/event-stream')


@collect_bp.route("/UNEMPL")
@login_required
def unempl():
    def collect_iterator(**kwargs):
        yield from collectILOData("DF_SDG_0131_SEX_SOC_RT", "UNEMPL", **kwargs)
    return Response(collect_iterator(Username=current_user.username), mimetype='text/event-stream')


@collect_bp.route("/FATINJ")
@login_required
def fatinj():
    def collect_iterator(**kwargs):
        yield from collectILOData("DF_SDG_F881_SEX_MIG_RT", "FATINJ", **kwargs)
    return Response(collect_iterator(Username=current_user.username), mimetype='text/event-stream')

#####################
## Category: TAXES ##
#####################


@collect_bp.route("/TAXREV", methods=['GET'])
@login_required
def taxrev():
    def collect_iterator(**kwargs):
        yield from collectWorldBankdata("GC.TAX.TOTL.GD.ZS", "TAXREV", **kwargs)
    return Response(collect_iterator(Username=current_user.username), mimetype='text/event-stream')


@collect_bp.route("/CRPTAX", methods=['GET'])
@login_required
def crptax():
    def collect_iterator(**kwargs):
        yield from collectTaxFoundationData('CRPTAX', **kwargs)
    return Response(collect_iterator(Username=current_user.username), mimetype='text/event-stream')

################################
## Category: FINANCIAL SECTOR ##
################################


@collect_bp.route("/FDEPTH", methods=['GET'])
def fdepth():
    def collect_iterator(**kwargs):
        yield from collectWorldBankdata("FS.AST.PRVT.GD.ZS", "FDEPTH", IntermediateCode="CREDIT", **kwargs)
        yield from collectWorldBankdata("GFDD.OI.02", "FDEPTH", IntermediateCode="DPOSIT", **kwargs)
    return Response(collect_iterator(Username=current_user.username), mimetype='text/event-stream')


@collect_bp.route("/PUBACC", methods=['GET'])
def pubacc():
    def collect_iterator(**kwargs):
        yield from collectWorldBankdata("FX.OWN.TOTL.ZS", "PUBACC", **kwargs)
    return Response(collect_iterator(Username=current_user.username), mimetype='text/event-stream')


# @collect_bp.route("/FSTABL", methods=['GET'])
# def fstabl():
#     def collect_iterator(**kwargs):
# https://github.com/Promptly-Technologies-LLC/imfp --> imf api package

##########################
## Category: INEQUALITY ##
##########################


@collect_bp.route("/GINIPT", methods=['GET'])
@login_required
def ginipt():
    def collect_iterator(**kwargs):
        yield from collectWorldBankdata("SI.POV.GINI", "GINIPT", **kwargs)
    return Response(collect_iterator(Username=current_user.username), mimetype='text/event-stream')

##################################################
### Collection Routes for Pillar: PUBLIC GOODS ###
##################################################

#########################
## Category: EDUCATION ##
#########################


@collect_bp.route("/ENRPRI", methods=['GET'])
def enrpri():
    def collect_iterator(**kwargs):
        yield from collectUISdata("NERT.1.CP", "ENRPRI", **kwargs)
    return Response(collect_iterator(Username=current_user.username), mimetype='text/event-stream')


@collect_bp.route("/ENRSEC", methods=['GET'])
def enrsec():
    def collect_iterator(**kwargs):
        yield from collectUISdata("NERT.2.CP", "ENRSEC", **kwargs)
    return Response(collect_iterator(Username=current_user.username), mimetype='text/event-stream')


@collect_bp.route("/PUPTCH", methods=['GET'])
def puptch():
    def collect_iterator(**kwargs):
        yield from collectWorldBankdata("SE.PRM.ENRL.TC.ZS", "PUPTCH", **kwargs)
    return Response(collect_iterator(Username=current_user.username), mimetype='text/event-stream')

##########################
## Category: HEALTHCARE ##
##########################


@collect_bp.route("/ATBRTH", methods=['GET'])
@login_required
def atbrth():
    def collect_iterator(**kwargs):
        yield from collectWHOdata("MDG_0000000025", "ATBRTH", **kwargs)
    return Response(collect_iterator(Username=current_user.username), mimetype='text/event-stream')


@collect_bp.route("/DPTCOV", methods=['GET'])
@login_required
def dptcov():
    def collect_iterator(**kwargs):
        yield from collectWHOdata("vdpt", "DPTCOV", **kwargs)
    return Response(collect_iterator(Username=current_user.username), mimetype='text/event-stream')


@collect_bp.route("/PHYSPC", methods=['GET'])
@login_required
def physpc():
    def collect_iterator(**kwargs):
        yield from collectSDGIndicatorData("3.8.1", "PHYSPC", **kwargs)
    return Response(collect_iterator(Username=current_user.username), mimetype='text/event-stream')


@collect_bp.route("/FAMPLN", methods=['GET'])
@login_required
def fampln():
    def collect_iterator(**kwargs):
        yield from collectSDGIndicatorData("3.7.1", "FAMPLN", **kwargs)
    return Response(collect_iterator(Username=current_user.username), mimetype='text/event-stream')


@collect_bp.route("/CSTUNT", methods=['GET'])
@login_required
def cstunt():
    def collect_iterator(**kwargs):
        yield from collectCSTUNTData(**kwargs)
    return Response(collect_iterator(Username=current_user.username), mimetype='text/event-stream')


##############################
## Category: INFRASTRUCTURE ##
##############################
@collect_bp.route("/DRKWAT", methods=['GET'])
@login_required
def drkwat():
    def collect_iterator(**kwargs):
        yield from collectWorldBankdata("SH.H2O.SMDW.ZS", "DRKWAT", **kwargs)
    return Response(collect_iterator(Username=current_user.username), mimetype='text/event-stream')


@collect_bp.route("/SANSRV", methods=['GET'])
@login_required
def sansrv():
    def collect_iterator(**kwargs):
        yield from collectWorldBankdata("SH.STA.BASS.ZS", "SANSRV", **kwargs)
    return Response(collect_iterator(Username=current_user.username), mimetype='text/event-stream')


@collect_bp.route("/INTRNT", methods=['GET'])
@login_required
def intrnt():
    def collect_iterator(**kwargs):
        yield from collectWorldBankdata("IT.NET.USER.ZS", "INTRNT", IntermediateCode="AVINTR", **kwargs)
        yield from collectSDGIndicatorData("17.6.1", "INTRNT", IntermediateCode="QUINTR", **kwargs)
    return Response(collect_iterator(Username=current_user.username), mimetype='text/event-stream')


@collect_bp.route("/AQELEC", methods=['GET'])
@login_required
def aqelec():
    def collect_iterator(**kwargs):
        yield from collectWorldBankdata("EG.ELC.ACCS.ZS", "AQELEC", IntermediateCode="AVELEC", **kwargs)
        yield from collectWEFQUELCT("WEF.GCIHH.EOSQ064", "AQELEC", IntermediateCode="QUELCT", **kwargs)
    return Response(collect_iterator(Username=current_user.username), mimetype='text/event-stream')


###########################
## Category: RIGHTS ##
###########################


@collect_bp.route("/EDEMOC", methods=['GET'])
@login_required
def edemoc():
    def collect_iterator(**kwargs):
        yield from collectVDEMData("v2x_polyarchy", "EDEMOC", **kwargs)
    return Response(collect_iterator(Username=current_user.username), mimetype='text/event-stream')


@collect_bp.route("/RULELW", methods=['GET'])
@login_required
def rulelw():
    def collect_iterator(**kwargs):
        yield from collectVDEMData("v2x_rule", "RULELW", **kwargs)
    


#############################
## Category: PUBLIC SAFETY #
#############################


@collect_bp.route("/PRISON", methods=['GET'])
@login_required
def prison():
    def collect_iterator(**kwargs):
        yield from collectWorldBankdata("SP.POP.TOTL", "PRISON", IntermediateCode="UNPOPL", **kwargs)
        yield from collectPrisonStudiesData(IntermediateCode="PRIPOP", **kwargs)
    return Response(collect_iterator(Username=current_user.username), mimetype='text/event-stream')


@collect_bp.route("/CYBSEC", methods=['GET'])
@login_required
def cybsec():
    def collect_iterator(**kwargs):
        yield from collect_itu_data("CYBSEC", **kwargs)
    return Response(collect_iterator(Username=current_user.username), mimetype='text/event-stream')


@collect_bp.route("/SECAPP", methods=['GET'])
@login_required
def secapp():
    def collect_iterator(**kwargs):
        yield from collectFSIdata("SECAPP", **kwargs)
    return Response(collect_iterator(Username=current_user.username), mimetype='text/event-stream')


###########################
## Category: GLOBAL ROLE ##
###########################


@collect_bp.route("/RDFUND", methods=['GET'])
@login_required
def rdfund():
    def collect_iterator(**kwargs):
        yield from collectSDGIndicatorData("9.5.1", "RDFUND", **kwargs)
    return Response(collect_iterator(Username=current_user.username), mimetype='text/event-stream')


@collect_bp.route("/FORAID", methods=['GET'])
@login_required
def foraid():
    def collect_iterator(**kwargs):
        metadata_url = "https://sdmx.oecd.org/public/rest/dataflow/OECD.DCD.FSD/DSD_DAC2@DF_DAC2A/?references=all"
        yield from collectOECDSDMXFORAID("OECD.DCD.FSD,DSD_DAC2@DF_DAC2A,", "FORAID",
                                         filter_parameters="..206.USD.Q",
                                         metadata_url=metadata_url,
                                         IntermediateCode="ODAFLW", **kwargs)
        yield from collectWorldBankdata("SP.POP.TOTL", "FORAID", IntermediateCode="POPULN", **kwargs)
        yield from collectWorldBankdata("NY.GDP.MKTP.KD", "FORAID", IntermediateCode="GDPMKT", **kwargs)
    return Response(collect_iterator(Username=current_user.username), mimetype='text/event-stream')


@collect_bp.route("/MILEXP", methods=['GET'])
@login_required
def milexp():
    def collect_iterator(**kwargs):
        yield from collectSIPRIdata("MILEXP", **kwargs)
    return Response(collect_iterator(Username=current_user.username), mimetype='text/event-stream')

@collect_bp.route("/ARMEXP", methods=['GET'])
@login_required
def armexp():
    def collect_iterator(**kwargs):
        yield from collectSIPRIdata("local/ARMEXP/armexp.csv", "ARMEXP", **kwargs)
    return Response(collect_iterator(Username=current_user.username), mimetype='text/event-stream')

#######################################
## Category: Country Characteristics ##
#######################################
@collect_bp.route("/characteristic/UNPOPL", methods=['GET'])
@login_required
def unpopl():
    def collect_iterator(**kwargs):
        # insert UN population data into sspi_country_characteristics database
        yield from insert_pop_data()
    return Response(collect_iterator(Username=current_user.username), mimetype='text/event-stream')

<<<<<<< HEAD
=======

@collect_bp.route("/outcome/GDPMER", methods=['GET'])
@login_required
def gdpmek():
    """Collect GDP per Capita at Market Exchange Rate from World Bank API"""
    def collectWorldBankOutcomeData(WorldBankIndicatorCode, IndicatorCode, **kwargs):
        yield "Collecting data for World Bank Indicator" + \
            "{WorldBankIndicatorCode}\n"
        url_source = (
            "https://api.worldbank.org/v2/country/all/"
            f"indicator/{WorldBankIndicatorCode}?format=json"
        )
        response = requests.get(url_source).json()
        total_pages = response[0]['pages']
        for p in range(1, total_pages + 1):
            new_url = f"{url_source}&page={p}"
            yield f"Sending Request for page {p} of {total_pages}\n"
            response = requests.get(new_url).json()
            document_list = response[1]
            count = sspi_raw_outcome_data.raw_insert_many(
                document_list, IndicatorCode, **kwargs)
            yield f"Inserted {count} new observations into sspi_outcome_data\n"
            time.sleep(0.5)
        yield f"Collection complete for World Bank Indicator {WorldBankIndicatorCode}"

    def collect_iterator(**kwargs):
        # insert UN population data into sspi_country_characteristics database
        yield from collectWorldBankOutcomeData("NY.GDP.PCAP.CD", "GDPMER", **kwargs)

    return Response(collect_iterator(Username=current_user.username), mimetype='text/event-stream')


@collect_bp.route("/outcome/GDPPPP", methods=['GET'])
@login_required
def gdpppp():
    """Collect GDP per Capita at Market Exchange Rate from World Bank API"""
    def collectWorldBankOutcomeData(WorldBankIndicatorCode, IndicatorCode, **kwargs):
        yield "Collecting data for World Bank Indicator" + \
            "{WorldBankIndicatorCode}\n"
        url_source = (
            "https://api.worldbank.org/v2/country/all/"
            f"indicator/{WorldBankIndicatorCode}?format=json"
        )
        response = requests.get(url_source).json()
        total_pages = response[0]['pages']
        for p in range(1, total_pages + 1):
            new_url = f"{url_source}&page={p}"
            yield f"Sending Request for page {p} of {total_pages}\n"
            response = requests.get(new_url).json()
            document_list = response[1]
            count = sspi_raw_outcome_data.raw_insert_many(
                document_list, IndicatorCode, **kwargs)
            yield f"Inserted {count} new observations into sspi_outcome_data\n"
            time.sleep(0.5)
        yield "Collection complete for World Bank Indicator {WorldBankIndicatorCode}"

    def collect_iterator(**kwargs):
        # insert UN population data into sspi_country_characteristics database
        yield from collectWorldBankOutcomeData("NY.GDP.PCAP.PP.CD", "GDPPPP", **kwargs)
    return Response(collect_iterator(Username=current_user.username), mimetype='text/event-stream')
>>>>>>> 17d37f50
<|MERGE_RESOLUTION|>--- conflicted
+++ resolved
@@ -483,6 +483,7 @@
         yield from collectSIPRIdata("MILEXP", **kwargs)
     return Response(collect_iterator(Username=current_user.username), mimetype='text/event-stream')
 
+
 @collect_bp.route("/ARMEXP", methods=['GET'])
 @login_required
 def armexp():
@@ -493,6 +494,8 @@
 #######################################
 ## Category: Country Characteristics ##
 #######################################
+
+
 @collect_bp.route("/characteristic/UNPOPL", methods=['GET'])
 @login_required
 def unpopl():
@@ -501,8 +504,6 @@
         yield from insert_pop_data()
     return Response(collect_iterator(Username=current_user.username), mimetype='text/event-stream')
 
-<<<<<<< HEAD
-=======
 
 @collect_bp.route("/outcome/GDPMER", methods=['GET'])
 @login_required
@@ -562,5 +563,4 @@
     def collect_iterator(**kwargs):
         # insert UN population data into sspi_country_characteristics database
         yield from collectWorldBankOutcomeData("NY.GDP.PCAP.PP.CD", "GDPPPP", **kwargs)
-    return Response(collect_iterator(Username=current_user.username), mimetype='text/event-stream')
->>>>>>> 17d37f50
+    return Response(collect_iterator(Username=current_user.username), mimetype='text/event-stream')