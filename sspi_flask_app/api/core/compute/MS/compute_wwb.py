from flask import current_app as app
from flask_login import login_required
from sspi_flask_app.api.core.compute import compute_bp
from sspi_flask_app.models.database import (
    sspi_raw_api_data,
    sspi_clean_api_data
)
from sspi_flask_app.api.resources.utilities import (
    parse_json,
    zip_intermediates,
    score_single_indicator
)

import pandas as pd
import json
from io import StringIO

from sspi_flask_app.api.datasource.oecdstat import (
    # organizeOECDdata,
    # OECD_country_list,
    extractAllSeries,
    # filterSeriesList,
    filterSeriesListSeniors
)


@compute_bp.route("/SENIOR", methods=['GET'])
@login_required
def compute_senior():
    """
    metadata = raw_data[0]["Metadata"]
    metadata_soup = bs.BeautifulSoup(metadata, "lxml")
    to see the codes and their descriptions, uncomment and
    return the following two lines
    jsonify([[tag.get("value"), tag.get_text()]
             for tag in metadata_soup.find_all("code")])
    """
    app.logger.info("Running /api/v1/compute/SENIOR")
    sspi_clean_api_data.delete_many({"IndicatorCode": "SENIOR"})
    raw_data = sspi_raw_api_data.fetch_raw_data("SENIOR")
    metadata_codes = {
        "PEN20A": "Expected years in retirement, men",
        "PEN20B": "Expected years in retirement, women",
        "PEN24A": "Old age income poverty, 66+",
    }
    metadata_code_map = {
        "PEN20A": "YRSRTM",
        "PEN20B": "YRSRTW",
        "PEN24A": "POVNRT",
    }

    def score_senior(YRSRTM, YRSRTW, POVNRT):
        return 0.25 * YRSRTM + 0.25 * YRSRTW + 0.50 * POVNRT,
    series = extractAllSeries(raw_data[0]["Raw"])
    document_list = []
    for code in metadata_codes.keys():
        document_list.extend(filterSeriesListSeniors(
            series, code, "PAG", "SENIOR"))
    long_senior_data = pd.DataFrame(document_list)
    long_senior_data.drop(long_senior_data[long_senior_data["CountryCode"].map(
        lambda s: len(s) != 3)].index, inplace=True)
    long_senior_data["IntermediateCode"] = long_senior_data["VariableCodeOECD"].map(
        lambda x: metadata_code_map[x])
    long_senior_data.astype({"Year": "int", "Value": "float"})
    intermediate_list = json.loads(
        str(long_senior_data.to_json(orient="records")),
        parse_int=int, parse_float=float
    )
    clean_list, incomplete_list = zip_intermediates(
        intermediate_list, "SENIOR",
        ScoreFunction=score_senior,
        ScoreBy="Score"
    )
    sspi_clean_api_data.insert_many(clean_list)
    print(incomplete_list)
    return parse_json(clean_list)


@compute_bp.route("/FATINJ", methods=['GET'])
@login_required
def compute_fatinj():
    app.logger.info("Running /api/v1/compute/FATINJ")
    sspi_clean_api_data.delete_many({"IndicatorCode": "FATINJ"})
    raw_data = sspi_raw_api_data.fetch_raw_data("FATINJ")
    csv_virtual_file = StringIO(raw_data[0]["Raw"])
    fatinj_raw = pd.read_csv(csv_virtual_file)
    fatinj_raw = fatinj_raw[fatinj_raw["SEX"] == "SEX_T"]
    fatinj_raw = fatinj_raw[['REF_AREA',
                             'TIME_PERIOD',
                             'UNIT_MEASURE',
                             'OBS_VALUE']]
    fatinj_raw = fatinj_raw.rename(columns={'REF_AREA': 'CountryCode',
                                            'TIME_PERIOD': 'Year',
                                            'OBS_VALUE': 'Value',
                                            'UNIT_MEASURE': 'Unit'})
    fatinj_raw['IndicatorCode'] = 'FATINJ'
    fatinj_raw['Unit'] = 'Rate per 100,000'
    fatinj_raw.dropna(subset=['Value'], inplace=True)
    obs_list = json.loads(str(fatinj_raw.to_json(orient="records")))
    scored_list = score_single_indicator(obs_list, "FATINJ")
    sspi_clean_api_data.insert_many(scored_list)
<<<<<<< HEAD
    return parse_json(scored_list)


@compute_bp.route("/MATERN", methods=['GET'])
@login_required
def compute_matern():
    def parse_observations(xml_string) -> list[dict]:
        soup = BeautifulSoup(xml_string, "lxml-xml")
        observations = soup.find_all("Obs")
        formatted_observations = []
        for obs in observations:
            formatted_obs = {}
            value = obs.find("ObsValue")
            if value:
                formatted_obs["Value"] = value.attrs.get("value")
            for value in obs.find_all("Value"):
                id = value.attrs.get("id")
                if id == "TIME_PERIOD":
                    formatted_obs["Year"] = value.attrs.get("value")
                else:
                    formatted_obs[id] = value.attrs.get("value")
            formatted_observations.append(formatted_obs)
        return formatted_observations

    raw = sspi_raw_api_data.fetch_raw_data("MATERN")
    raw_data_combined = []
    for i, r in enumerate(raw):
        print(f"Extracting Raw Data for XML Object {i} of {len(raw)}")
        obs = parse_observations(r["Raw"][2:][:-1])  # remove quotes and leading/trailing chars
        raw_data_combined.extend(obs)

    print("Computing Intermediate Values")
    indicator_code_map = {
        "MATERN1": ("MORTAL", "Maternal mortality rate"),
        "MATERN2": ("SKILLB", "Skilled birth attendance"),
        "MATERN3": ("PRENAT", "Prenatal care coverage"),
    }

    intermediates_list = []
    for obs in raw_data_combined:
        if "Indicator" not in obs or "Value" not in obs:
            continue
        ind = obs["Indicator"]
        if ind not in indicator_code_map:
            continue
        iso3 = obs.get("REF_AREA") or obs.get("CountryCode")
        if not pycountry.countries.get(alpha_3=iso3):
            continue
        try:
            value = float(obs["Value"])
        except ValueError:
            continue
        intermediates_list.append({
            "CountryCode": iso3,
            "IntermediateCode": indicator_code_map[ind][0],
            "Year": int(obs["Year"]),
            "Value": value,
            "Unit": "Rate (%)" if ind != "MATERN1" else "Deaths per 100,000 live births"
        })

    print("Scoring Maternal Health")
    # Goalposts (examples — update as needed):
    mortal_gmin, mortal_gmax = 500, 10     # lower is better
    skillb_gmin, skillb_gmax = 50, 100     # higher is better
    prenat_gmin, prenat_gmax = 60, 100     # higher is better

    def matern_score(MORTAL, SKILLB, PRENAT):
        score_mortal = 1 - goalpost(MORTAL, mortal_gmin, mortal_gmax)  # inverse scale
        score_skillb = goalpost(SKILLB, skillb_gmin, skillb_gmax)
        score_prenat = goalpost(PRENAT, prenat_gmin, prenat_gmax)
        return 0.4 * score_skillb + 0.3 * score_prenat + 0.3 * score_mortal

    clean_matern_data = zip_intermediates(
        intermediates_list,
        "MATERN",
        ScoreFunction=matern_score,
        ScoreBy="Score"
    )

    complete, incomplete = filter_incomplete_data(clean_matern_data)
    sspi_clean_api_data.insert_many(complete)
    return parse_json(complete)
=======
    return parse_json(scored_list)
>>>>>>> aa2bd9f9
<|MERGE_RESOLUTION|>--- conflicted
+++ resolved
@@ -7,13 +7,16 @@
 )
 from sspi_flask_app.api.resources.utilities import (
     parse_json,
+    goalpost,
     zip_intermediates,
     score_single_indicator
 )
 
 import pandas as pd
 import json
+from bs4 import BeautifulSoup
 from io import StringIO
+import pycountry
 
 from sspi_flask_app.api.datasource.oecdstat import (
     # organizeOECDdata,
@@ -99,7 +102,6 @@
     obs_list = json.loads(str(fatinj_raw.to_json(orient="records")))
     scored_list = score_single_indicator(obs_list, "FATINJ")
     sspi_clean_api_data.insert_many(scored_list)
-<<<<<<< HEAD
     return parse_json(scored_list)
 
 
@@ -159,7 +161,6 @@
             "Value": value,
             "Unit": "Rate (%)" if ind != "MATERN1" else "Deaths per 100,000 live births"
         })
-
     print("Scoring Maternal Health")
     # Goalposts (examples — update as needed):
     mortal_gmin, mortal_gmax = 500, 10     # lower is better
@@ -172,16 +173,11 @@
         score_prenat = goalpost(PRENAT, prenat_gmin, prenat_gmax)
         return 0.4 * score_skillb + 0.3 * score_prenat + 0.3 * score_mortal
 
-    clean_matern_data = zip_intermediates(
+    clean_list, incomplete_list = zip_intermediates(
         intermediates_list,
         "MATERN",
         ScoreFunction=matern_score,
         ScoreBy="Score"
     )
-
-    complete, incomplete = filter_incomplete_data(clean_matern_data)
-    sspi_clean_api_data.insert_many(complete)
-    return parse_json(complete)
-=======
-    return parse_json(scored_list)
->>>>>>> aa2bd9f9
+    sspi_clean_api_data.insert_many(clean_list)
+    return parse_json(incomplete_list)