<<<<<<< HEAD
from flask import redirect, url_for, jsonify
import json
=======
from flask import current_app as app
>>>>>>> cd55604e
from flask_login import login_required
from sspi_flask_app.api.core.compute import compute_bp
from sspi_flask_app.models.database import (
    sspi_raw_api_data,
    sspi_clean_api_data
)

from collections import OrderedDict
from flask import current_app

from sspi_flask_app.api.resources.utilities import (
    parse_json,
    jsonify_df,
    zip_intermediates,
    score_single_indicator
)
import pandas as pd
from io import StringIO


from sspi_flask_app.api.datasource.worldbank import (
    clean_wb_data
)
from sspi_flask_app.api.datasource.sdg import (
    extract_sdg,
    filter_sdg
)
import pandas as pd
from io import StringIO


@compute_bp.route("/INTRNT", methods=['GET'])
@login_required
def compute_intrnt():
    app.logger.info("Running /api/v1/compute/INTRNT")
    sspi_clean_api_data.delete_many({"IndicatorCode": "INTRNT"})
    # AVINTR (WorldBank)
    wb_raw = sspi_raw_api_data.fetch_raw_data(
        "INTRNT", IntermediateCode="AVINTR"
    )
    clean_avintr = clean_wb_data(wb_raw, "INTRNT", unit="Percent")
    # QUINTR (SDG)
    sdg_raw = sspi_raw_api_data.fetch_raw_data(
        "INTRNT", IntermediateCode="QUINTR"
    )
    extracted_quintr = extract_sdg(sdg_raw)
    idcode_map = {"IT_NET_BBND": "QUINTR"}
    filtered_quintr = filter_sdg(
        extracted_quintr, idcode_map,
        type_of_speed="10MBPS"
    )
    for obs in filtered_quintr:
        obs["IntermediateCode"] = "QUINTR"
    clean_list, incomplete_list = zip_intermediates(
        clean_avintr + filtered_quintr, "INTRNT",
        ScoreFunction=lambda AVINTR, QUINTR: (AVINTR + QUINTR) / 2,
        ScoreBy="Score"
    )
    sspi_clean_api_data.insert_many(clean_list)
    print(incomplete_list)
    return parse_json(clean_list)


@compute_bp.route("/DRKWAT")
@login_required
def compute_drkwat():
    app.logger.info("Running /api/v1/compute/DRKWAT")
    sspi_clean_api_data.delete_many({"IndicatorCode": "DRKWAT"})
    raw_data = sspi_raw_api_data.fetch_raw_data("DRKWAT")
    cleaned = clean_wb_data(raw_data, "DRKWAT", "Percent")
    scored_list = score_single_indicator(cleaned, "DRKWAT")
    sspi_clean_api_data.insert_many(scored_list)
    return parse_json(scored_list)


@compute_bp.route("/SANSRV")
@login_required
def compute_sansrv():
    app.logger.info("Running /api/v1/compute/SANSRV")
    sspi_clean_api_data.delete_many({"IndicatorCode": "SANSRV"})
    raw_data = sspi_raw_api_data.fetch_raw_data("SANSRV")
    cleaned = clean_wb_data(raw_data, "SANSRV", "Percent")
    scored_list = score_single_indicator(cleaned, "SANSRV")
    sspi_clean_api_data.insert_many(scored_list)
    return parse_json(scored_list)


@compute_bp.route("/AQELEC")
@login_required
def compute_aqelec():
    app.logger.info("Running /api/v1/compute/AQELEC")
    sspi_clean_api_data.delete_many({"IndicatorCode": "AQELEC"})
    quality_data = sspi_raw_api_data.fetch_raw_data("AQELEC", IntermediateCode="QUELCT")[0]
    quality_df = pd.read_csv(StringIO(quality_data["Raw"]["csv"]))
    filtered_df = quality_df[
        (quality_df["Indicator ID"] == "WEF.GCIHH.EOSQ064") &
        (quality_df["Attribute 1"] == "Value")
    ]
    year_columns = [col for col in filtered_df.columns if col.isdigit()]
    id_vars = [col for col in filtered_df.columns if col not in year_columns]
    df_melted = filtered_df.melt(
        id_vars=id_vars,
        value_vars=year_columns,
        var_name="Year",
        value_name="Value"
    )
    df_melted["Year"] = df_melted["Year"].astype(int)
    df_sorted = df_melted.sort_values(by=["Economy ISO3", "Year"])
    df_sorted["IntermediateCode"] = "QUELCT"
    df_sorted["CountryCode"] = df_sorted["Economy ISO3"]
    df_sorted["Unit"] = df_sorted["Indicator"].apply(lambda x: x.split(",")[1].strip() if "," in x else "")
    df_final = df_sorted[["IntermediateCode", "CountryCode", "Year", "Value", "Unit"]]
    df_final = df_final.to_dict(orient="records")
    wb_raw = sspi_raw_api_data.fetch_raw_data("AQELEC", IntermediateCode="AVELEC")
    wb_clean = clean_wb_data(wb_raw, "AQELEC", unit="Percent")
    for d in wb_clean:
        d.pop("Description", None)
        d.pop("IndicatorCode", None)
    wb_raw = sspi_raw_api_data.fetch_raw_data(
        "AQELEC", IntermediateCode="AVELEC")
    wb_clean = clean_wb_data(wb_raw, "AQELEC", unit="Percent")
    for d in wb_clean:
        d.pop("Description", None)
        d.pop("IndicatorCode", None)
    combined_list = wb_clean + df_final
    for intermediate in combined_list:
        print(type(intermediate))
    cleaned_list = zip_intermediates(combined_list, "AQELEC",
                                     ScoreFunction=lambda AVELEC, QUELCT: 0.5 * AVELEC + 0.5 * QUELCT,
                                     ScoreBy="Values")
    filtered_list, incomplete_observations = filter_incomplete_data(
         cleaned_list)
    sspi_clean_api_data.insert_many(filtered_list)
    print(incomplete_observations)
    return parse_json(filtered_list)


@compute_bp.route("/AQELEC", methods=["GET"])
@login_required




def compute_aqelec():
    if not sspi_raw_api_data.raw_data_available("AQELEC"):
        return redirect(url_for("collect_bp.AQELEC"))
    quality_data = sspi_raw_api_data.fetch_raw_data("AQELEC", IntermediateCode="QUELCT")[0]
    quality_df = pd.read_csv(StringIO(quality_data["Raw"]["csv"]))
    filtered_df = quality_df[
        (quality_df["Indicator ID"] == "WEF.GCIHH.EOSQ064") &
        (quality_df["Attribute 1"] == "Value")
        ]
    year_columns = [col for col in filtered_df.columns if col.isdigit()]
    id_vars = [col for col in filtered_df.columns if col not in year_columns]
    df_melted = filtered_df.melt(
        id_vars=id_vars,
        value_vars=year_columns,
        var_name="Year",
        value_name="Value"
    )
    df_melted["Year"] = df_melted["Year"].astype(int)
    df_sorted = df_melted.sort_values(by=["Economy ISO3", "Year"])
    df_sorted["IntermediateCode"] = "QUELCT"
    df_sorted["CountryCode"] = df_sorted["Economy ISO3"]
    df_sorted["Unit"] = df_sorted["Indicator"].apply(lambda x: x.split(",")[1].strip() if "," in x else "")
    df_final = df_sorted[["IntermediateCode", "CountryCode", "Year", "Value", "Unit"]]
    df_final = df_final.to_dict(orient="records")

    wb_raw = sspi_raw_api_data.fetch_raw_data("AQELEC", IntermediateCode="AVELEC")
    wb_clean = clean_wb_data(wb_raw, "AQELEC", unit="Percent")
    for d in wb_clean:
        d.pop("Description", None)
        d.pop("IndicatorCode", None)


    wb_raw = sspi_raw_api_data.fetch_raw_data(
        "AQELEC", IntermediateCode="AVELEC")
    wb_clean = clean_wb_data(wb_raw, "AQELEC", unit="Percent")
    for d in wb_clean:
        d.pop("Description", None)
        d.pop("IndicatorCode", None)

    combined_list = wb_clean + df_final
    for intermediate in combined_list:
        print(type(intermediate))

    cleaned_list = zip_intermediates(combined_list, "AQELEC",
                                     ScoreFunction=lambda AVELEC, QUELCT: 0.5 * AVELEC + 0.5 * QUELCT,
                                     ScoreBy="Values")
    filtered_list, incomplete_observations = filter_incomplete_data(
         cleaned_list)
    sspi_clean_api_data.insert_many(filtered_list)
    print(incomplete_observations)
    return parse_json(filtered_list)<|MERGE_RESOLUTION|>--- conflicted
+++ resolved
@@ -1,9 +1,4 @@
-<<<<<<< HEAD
-from flask import redirect, url_for, jsonify
-import json
-=======
 from flask import current_app as app
->>>>>>> cd55604e
 from flask_login import login_required
 from sspi_flask_app.api.core.compute import compute_bp
 from sspi_flask_app.models.database import (
