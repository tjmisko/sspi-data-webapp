--- conflicted
+++ resolved
@@ -136,28 +136,17 @@
 
 @compute_bp.route("/ARMEXP", methods=['GET'])
 def compute_armexp():
-<<<<<<< HEAD
-    if not sspi_raw_api_data.raw_data_available("ARMEXP"):
-        return redirect(url_for("collect_bp.ARMEXP"))
+    app.logger.info("Running /api/v1/compute/ARMEXP")
+    sspi_clean_api_data.delete_many({"IndicatorCode": "ARMEXP"})
     armexp_raw = sspi_raw_api_data.fetch_raw_data("ARMEXP")
     armexp_raw = armexp_raw[0]["Raw"]
-    cleaned_list = cleanSIPRIData(armexp_raw, 'ARMEXP', 'Millions of arms', 
-                                  "The supply of military weapons through sales, aid, gifts, and those made through manufacturing licenses.")
-=======
-    app.logger.info("Running /api/v1/compute/ARMEXP")
-    sspi_clean_api_data.delete_many({"IndicatorCode": "ARMEXP"})
-    # armexp_raw = sspi_raw_api_data.fetch_raw_data("ARMEXP")
     description = (
         "The supply of military weapons through sales, aid, gifts, and those "
         "made through manufacturing licenses."
     )
     cleaned_list = cleanSIPRIData(
-        'local/armexp.csv',
-        'ARMEXP',
-        'Millions of arms',
-        description
+        armexp_raw, 'ARMEXP', 'Millions of arms', description
     )
->>>>>>> aa2bd9f9
     obs_list = json.loads(cleaned_list.to_json(orient="records"))
     scored_list = score_single_indicator(obs_list, "ARMEXP")
     sspi_clean_api_data.insert_many(scored_list)
