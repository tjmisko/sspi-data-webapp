--- conflicted
+++ resolved
@@ -178,12 +178,9 @@
         required_keys = ["IndicatorCode", "CountryCode", "Year", "Value", "Unit", "Score"]
         if all([key in key_list for key in required_keys]):
             filtered_list.append(document)
-<<<<<<< HEAD
         else:
             partial_observation_list.append(document)
     return filtered_list, partial_observation_list
-=======
-    return filtered_list
 
 
 def score_single_indicator(document_list, IndicatorCode):
@@ -201,5 +198,4 @@
         document["LowerGoalpost"] = details["Metadata"]["LowerGoalpost"]
         document["UpperGoalpost"] = details["Metadata"]["UpperGoalpost"]
         document["Score"] = goalpost(document["Value"], details["Metadata"]["LowerGoalpost"], details["Metadata"]["UpperGoalpost"])
-    return document_list
->>>>>>> 0b4c139d
+    return document_list