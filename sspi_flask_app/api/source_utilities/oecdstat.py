--- conflicted
+++ resolved
@@ -2,18 +2,13 @@
 import time
 import requests
 import math
-<<<<<<< HEAD
-=======
 import pandasdmx as sdmx
 import pandas as pd
->>>>>>> 1b5a7a41
 
 from ... import sspi_raw_api_data
 from flask_login import current_user
 from datetime import datetime
 from pycountry import countries
-<<<<<<< HEAD
-=======
 from ..api import format_m49_as_string
 from ..api import string_to_float
 
@@ -23,5 +18,4 @@
     print(response_obj.status_code)
     print(response_obj.headers)
     print(response_obj.content)
-    return "hello"
->>>>>>> 1b5a7a41
+    return "hello"