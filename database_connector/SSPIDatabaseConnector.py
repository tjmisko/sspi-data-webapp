--- conflicted
+++ resolved
@@ -1,4 +1,3 @@
-from flask import session as sesh
 from os import environ, path
 import ssl
 import json
@@ -85,11 +84,7 @@
         """
         response = self.local_session.post(
             f"http://127.0.0.1:5000/api/v1/load/{database_name}/{IndicatorCode}",
-<<<<<<< HEAD
-            json=observations_list,
-=======
             json=json.dumps(observations_list),
->>>>>>> b1de689e
             verify=False
         )
         log.info(f"Remote Load Request Returned with Status Code {response.status_code}")
@@ -99,11 +94,7 @@
                          IndicatorCode: str):
         response = self.remote_session.post(
             f"https://sspi.world/api/v1/load/{database_name}/{IndicatorCode}",
-<<<<<<< HEAD
-            json=observations_list
-=======
             json=json.dumps(observations_list)
->>>>>>> b1de689e
         )
         log.info(f"Remote Load Request Returned with Status Code {response.status_code}")
         return response
