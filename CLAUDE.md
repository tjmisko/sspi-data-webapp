# SSPI Data Webapp - Claude Instructions

## Project Overview
The SSPI Data Webapp is a Flask application for building and serving the Social Policy and Progress Index dataset. It uses MongoDB for data storage and includes both API endpoints and web interface components.

## Development Workflow
You will do most of your work inside of git worktrees. This system has a specialized command for setting up git worktrees based on issue numbers: `gh issue worktree develop -c [Issue Number]`, which creates a worktree for the appropriate development branch (as in `gh issue develop -c [Issue Number]`). 

You must be `cd`ed into the correct worktree for you to execute commands, edit files, and see changes without causing conflicts.

You can find important information about the current development status by running

Before making any changes, always:

1. Get Environment Context Information:
```bash
scripts/wtdev
```
2. Determine whether you are in a work tree. Remember to do all your work inside the tree, and to check whether you are in the worktree or inside of the main repository. Inside worktrees, you must start the development server with the correct port number. Each worktree has a different port number to ensure parallelism. To find the correct number, consult wsgi.py inside the current worktree. It should never be 5000: that is reserved for the main branch. Every worktree should be a number greater than 5000.
3. Don't be too anxious to restart the development server: it is running in debug mode and need only be refreshed for most changes.

## Key Concepts

### **Series**

A **Series** is structured data containing:
* `CountryCode`
* `Year`
* One or more codes identifying the data content (e.g., `ItemCode`, `DatasetCode`)
* Some numeric observation, e.g. (a `Value` and `Unit`, or a `Score`)

All **Datasets** and **Items** are types of Series.

### **Dataset**
* A **Series** that originates from a **single, unique data source**.
* Always linked to exactly **one** `RawDocumentSet`.
* **Role in dataflow:** Datasets are the direct inputs for Indicators.

### **Item**
* A **Series** whose elements are **Scores** instead of Values.
* Does **not** have a unique source.
* Exists in a hierarchy:
  1. **SSPI** = function(Pillar Scores)
  2. **Pillar** = function(Category Scores)
  3. **Category** = function(Indicator Scores)
  4. **Indicator** = function(Dataset Values)
     * Uses a `ScoreFunction` to transform Dataset Values into Scores.
* Items may depend on one or more Datasets.

### **RawDocumentSet**
* The direct result of an external API call.
* We do not model RawDocumentSets: they are emergent entities that result from calls to `sspi_raw_api_data` based on Source information. The standard source information we use is specified in the documentation.md for each dataset and is accessed via `sspi_metadata.get_source_info(dataset_code)`. You can view the information that draws on by inspecting the output of 
`sspi metadata dataset [DATASET_CODE]` and looking in the `Source` field of the resulting object. Typically, a Source field will specify the `OrganizationCode` and the `QueryCode` used to fetch the dataset, but more information may be specified to make more granular queries depending on the query structure.
* Source information is saved at collection time by the datasource (defined in the source-appropriate file in @sspi_flask_app/api/datasource ) utility called by `@dataset_collector` utility.
* Contains:
  * Source organization code
  * Collection timestamp
  * Collection username
* May yield one or more Datasets.

### **RawDocument**
* A single record inside a `RawDocumentSet`.

## Dataflow

The SSPI data processing pipeline operates in the following order:

```
RawDocumentSet → Dataset → Indicator → Category → Pillar → SSPI
```
* **Stage 0: Collect**
  * Collect RawDocumentSets from external sources
* **Stage 1: Clean**
  * Transform `RawDocumentSet` → `Dataset`
* **Stage 2: Compute**
  * Transform `Dataset` → `Indicator`
* **Stage 3: Impute**
  * Missing Data Imputed, ensuring that all Country-Year-Score pairs are filled for the 2000 - 2023 period across the SSPI67 countries.
* **Stage 4: Finalize**
  * Computes scores for other items (category, pillar, sspi) and prepares plotable datasets

This flow ensures:
* Every Indicator is based on at least one Dataset.
* Dependencies between Items and Datasets are explicit and inspectable.

## Testing
```bash
pytest                       # Run all tests
```
The @tests/ directory contains the information you may need.

## CLI
The project includes a comprehensive CLI tool accessible via the `sspi` command after installation.

### Main CLI Commands
```bash
sspi collect SERIES_CODE     # Collect raw data from source APIs
sspi clean SERIES_CODE       # Clean raw API data
sspi compute SERIES_CODE     # Compute indicator scores
sspi query DATABASE [CODES]  # Query SSPI databases  
sspi impute SERIES_CODE      # Impute missing data
sspi finalize SERIES_CODE    # Finalize processed data
```

### Data Management 
```bash
sspi metadata [SERIES]      # View/manage metadata
```

#### Metadata Subcommands
```bash
# Reload and synchronize metadata
sspi metadata reload         # Clear and reload all metadata from local JSON

# Query hierarchy metadata
sspi metadata pillar [CODE]  # Get pillar metadata
                            # No args: list all pillars
                            # 'CODES': list pillar codes only
                            # Specific code: get details for that pillar

sspi metadata category [CODE] # Get category metadata  
                              # No args: list all categories
                              # 'CODES': list category codes only
                              # Specific code: get details for that category

sspi metadata indicator [CODE] # Get indicator metadata
                               # No args: list all indicators
                               # 'CODES': list indicator codes only
                               # Specific code: get details for that indicator

# Query dataset and item metadata
sspi metadata dataset [CODE]   # Get dataset metadata
                               # No args: list all datasets
                               # 'CODES': list dataset codes only
                               # Specific code: get details for that dataset

sspi metadata item ITEM_CODE   # Get specific item metadata (requires item code)

# Country metadata
sspi metadata country group [CODE] # Get country group metadata
                                   # No args: list all groups
                                   # 'ALL'/'DUMP'/'TREE': show full tree structure
                                   # Specific code: get members of that group
                                   # --remote/-r: query remote server
```

### Database Shortcodes (for use with CLI only)
- `raw` → `sspi_raw_api_data`
- `clean` → `sspi_clean_api_data` 
- `meta` → `sspi_metadata`
- `imputed` → `sspi_imputed_data`

*N.B.* the CLI is mostly case-insensitive.

## Code Conventions

### File Structure
- `cli/` - Command-line interface components and commands
- `sspi_flask_app/` - Main Flask application
  - `api/` - API routes and data processing
    - `core/datasets/` - Dataset cleaners/collectors organized by source organization
      - `wid/` - World Inequality Database datasets (77 datasets)
      - `epi/` - Environmental Performance Index datasets (58 datasets)
      - `wb/` - World Bank datasets (20 datasets)
      - `unsdg/` - UN Sustainable Development Goals datasets (17 datasets)
      - ... (24 organization subdirectories total)
  - `client/` - Frontend templates and static files  
  - `models/` - Database models and business logic
- `datasets/` - Dataset documentation organized by source organization
  - `wid/` - WID dataset documentation files
  - `epi/` - EPI dataset documentation files
  - `wb/` - World Bank dataset documentation files
  - ... (mirroring the Python structure)
- `methodology` - Item-specific documentation
- `documentation/` - Project documentation (stale, requires updates)
- `tests/` - Test files (unit and integration)

### Coding Standards
- Follow existing patterns in similar components
- Use MongoDB documents for data storage (JSON format)
- All indicators use 6-character alphanumeric codes
- Dataset files maintain organization prefixes (e.g., `wid_carbon_tot_p0p100`)
- Dataset documentation and Python files are organized by source organization
- Include proper error handling and logging
- Write tests for new functionality

### Key Concepts
- **Documents**: JSON-formatted data stored in MongoDB with flexible schema
- **Indicators**: 6-character coded metrics for specific policies
- **API Endpoints**: RESTful routes for data collection, processing, and querying
- **Series Codes**: Unique identifiers for data series/indicators

## Important Notes
- Always activate virtual environment before development
- Use existing database models and patterns
- Follow MongoDB document structure conventions
- Test both API endpoints and web interface components
- Use `sspi` CLI for data operations rather than direct API calls
- Check documentation/ folder for detailed technical specs

## Development Tips
- When making changes to any non-python files, you must run `touch wsgi.py` to get the development server to reload

## Finalize Process and Active Schema

### Role of finalize.py in Data Pipeline
The `finalize.py` module (`sspi_flask_app/api/core/finalize.py`) is the final stage in the SSPI data processing pipeline. Its key responsibilities:

1. **Score Generation**: Creates score documents for all items (SSPI, Pillars, Categories, Indicators) using the SSPI hierarchical scoring system
2. **Metadata Enrichment**: Adds metadata from `sspi_metadata` to each score document, including:
   - `Children` field: List of child ItemCodes from the hierarchy 
   - `ItemName` field: The most specific name available (Indicator > Category > Pillar > Name)
3. **Data Storage**: Inserts the finalized score documents into `sspi_item_data` collection

### Active Schema Method
The `active_schema` method in `SSPIItemData` (`sspi_flask_app/models/database/sspi_item_data.py`):

1. **Purpose**: Returns a hierarchical tree structure showing only items with actual score data
2. **Filtering Logic**:
   - Queries only documents with non-null `Score` values
   - Builds tree bottom-up from indicators with scores
   - Excludes empty branches (pillars/categories with no child indicators having data)
   - Uses `ItemName` from documents, falling back to `name_map` parameter if needed
3. **Result**: A pruned tree containing only the active data structure

### Data Coverage and Empty Items
- Items may exist in metadata but lack actual score data
- The schema endpoint (`/api/v1/utilities/coverage/schema`) shows only the active data structure
- Empty pillars and categories (those without any child indicators with data) are automatically excluded
- This ensures charts and visualizations only show meaningful data, not empty metadata structures
- For example, if a pillar has three categories but only one has indicators with data, only that category will appear in the active schema

## Memories

### CLI and API Interactions
- When querying the SSPI, use the CLI. In particular use the `sspi url [stub]` endpoint, defined in @cli/commands/url.py
- Use jq to parse json on the command line
- The correct command to create worktrees by issue number is `gh issue worktree develop -c 653`. This is a custom alias I have to the script @/home/tjmisko/Tools/gh_issue_worktree_develop

### Development Environment
- Be sure to always check your working directory before acting: you may be in git worktree or on the main branch. To tell the difference, you can check whether .git is a file or a directory.
- Always run the setup script inside the worktree, never in the main repository. You're setting up the worktree to work correctly by doing so. 
- You must always check your pwd before running commands when you are working with worktrees. You should always assume that worktrees may be involved
- Never instantiate one worktree inside another. Before instantiating, always check that you are in the main repository.
- Don't guess at metadata like seriescodes, itemcodes, or indicator codes. Look them up using `sspi metadata item` or `sspi metadata dataset`. See their implementation and subcommands at @cli/commands/metadata.py
- You must always kill only the server running on the current port for the worktree. Other servers are running in parallel.
- You don't need to restart the flask server every time. Just touch wsgi.py. Only for major changes or module/import time changes do you need to restart

### Dataset Registry and Server Restart

**Critical**: When adding new dataset collectors/cleaners, you MUST fully restart the Flask server.

**Problem**: New datasets won't appear in metadata after `sspi metadata reload` even though documentation files exist.

**Root Cause**: Dataset registries are built at Python module import time via decorators (`@dataset_collector`, `@dataset_cleaner`). Without a server restart, new Python modules in `sspi_flask_app/api/core/datasets/` aren't imported, so cleaners aren't registered.

**Solution** after creating new dataset files:
```bash
# 1. Check current worktree port
bash scripts/wtdev  # e.g., shows port 5002

# 2. Kill and restart Flask server (NOT just touch wsgi.py)
kill $(ps aux | grep "flask.*5002" | grep -v grep | awk '{print $2}')
flask run --debug --port 5002 &

# 3. Reload metadata
sspi metadata reload
```

**Remember**: `touch wsgi.py` only reloads for code changes within already-imported modules. New modules require full restart.

- You must use the sspi cli to access any `@login_protected` routes. Just sending curl requests to the URLs will fail because token based authentication is required. The sspi cli should always be used in such instances

- Check `sspi status` before running sspi commands to ensure that the correct port is being called by sspi cli. If the port does not match the one you expect (from scripts/wtdev, say) then you may have to deactivate the virtual environment and reactivate it in the correct working directory. This is usually caused because we're using the old venv's version of sspi, which is calling port 5000 instead of the correct port.

<<<<<<< HEAD
- Never query the raw data directly! It will not work. Requests that try to send queries to sspi_raw_api_data that are not filtering by series_code will timeout and fail because of data volume.
- Use the `sspi collect [code] --overwrite-all` option instead of sending echo 'y' into sspi colled.
=======
- You can use prettier (globally installed already) to parse out the contents of style.css and script.js
>>>>>>> 77035e75
<|MERGE_RESOLUTION|>--- conflicted
+++ resolved
@@ -258,11 +258,9 @@
 ```bash
 # 1. Check current worktree port
 bash scripts/wtdev  # e.g., shows port 5002
-
 # 2. Kill and restart Flask server (NOT just touch wsgi.py)
 kill $(ps aux | grep "flask.*5002" | grep -v grep | awk '{print $2}')
 flask run --debug --port 5002 &
-
 # 3. Reload metadata
 sspi metadata reload
 ```
@@ -270,12 +268,7 @@
 **Remember**: `touch wsgi.py` only reloads for code changes within already-imported modules. New modules require full restart.
 
 - You must use the sspi cli to access any `@login_protected` routes. Just sending curl requests to the URLs will fail because token based authentication is required. The sspi cli should always be used in such instances
-
 - Check `sspi status` before running sspi commands to ensure that the correct port is being called by sspi cli. If the port does not match the one you expect (from scripts/wtdev, say) then you may have to deactivate the virtual environment and reactivate it in the correct working directory. This is usually caused because we're using the old venv's version of sspi, which is calling port 5000 instead of the correct port.
-
-<<<<<<< HEAD
 - Never query the raw data directly! It will not work. Requests that try to send queries to sspi_raw_api_data that are not filtering by series_code will timeout and fail because of data volume.
-- Use the `sspi collect [code] --overwrite-all` option instead of sending echo 'y' into sspi colled.
-=======
-- You can use prettier (globally installed already) to parse out the contents of style.css and script.js
->>>>>>> 77035e75
+- Use the `sspi collect [code] --overwrite-all` option instead of sending echo 'y' into sspi collectd.
+- You can use prettier (globally installed already) to parse out the contents of style.css and script.js