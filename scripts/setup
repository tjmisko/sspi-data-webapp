#!/bin/bash
set -euo pipefail

# Function to find free port (checks both system and registry)
find_free_port() {
    local port=$1
    local registry_file="$2"
    
    while true; do
        # Check if port is in use by system
        if lsof -Pi :$port -sTCP:LISTEN -t >/dev/null 2>&1; then
            ((port++))
            continue
        fi
        
        # Check if port is already assigned in registry
        if [[ -f "$registry_file" ]] && grep -q "=$port$" "$registry_file"; then
            ((port++))
            continue
        fi
        
        break
    done
    echo $port
}

# Simple worktree detection - check if .git is a file (worktree) vs directory (main)
if [[ -f .git ]]; then
    IS_WORKTREE=true
    # Get the main repository's .git directory using git command
    GIT_COMMON_DIR=$(git rev-parse --git-common-dir)
    # Main repo is the parent of .git
    MAIN_REPO=$(dirname "$GIT_COMMON_DIR")
    PARENT_DIR=$(dirname "$MAIN_REPO")
    
    # Single source of truth: port registry in main repo
    PORT_REGISTRY="$MAIN_REPO/.worktree-ports"
    WORKTREE_NAME=$(basename "$PWD")
    
    # Create port registry if it doesn't exist
    [[ ! -f "$PORT_REGISTRY" ]] && touch "$PORT_REGISTRY"
    
<<<<<<< HEAD
    # Clean up stale entries for non-existent worktrees
    if [[ -f "$PORT_REGISTRY" ]]; then
        # Create temp file with only active worktrees
        TEMP_REGISTRY=$(mktemp)
        while IFS='=' read -r worktree_name port; do
            if [[ -n "$worktree_name" ]] && git worktree list --porcelain | grep -q "^worktree.*/$worktree_name$"; then
                echo "$worktree_name=$port" >> "$TEMP_REGISTRY"
            fi
        done < "$PORT_REGISTRY"
        mv "$TEMP_REGISTRY" "$PORT_REGISTRY"
    fi
    
=======
>>>>>>> 625d770c
    # Check for existing port assignment
    if grep -q "^$WORKTREE_NAME=" "$PORT_REGISTRY"; then
        PORT=$(grep "^$WORKTREE_NAME=" "$PORT_REGISTRY" | cut -d= -f2)
        echo "Worktree '$WORKTREE_NAME' reusing assigned port $PORT"
    else
        PORT=$(find_free_port 5001 "$PORT_REGISTRY")
        echo "$WORKTREE_NAME=$PORT" >> "$PORT_REGISTRY"
        echo "Worktree '$WORKTREE_NAME' assigned new port $PORT"
    fi
    
    # Symlink configs instead of copying
    echo "Symlinking configs from main repository..."
    ln -sfn "$MAIN_REPO/.env" .env
    ln -sfn "$MAIN_REPO/CLAUDE.md" CLAUDE.md
else
    # Main repository - always uses port 5000
    IS_WORKTREE=false
    PARENT_DIR=$(dirname "$PWD")
    PORT=5000
    echo "Main repository using port $PORT"
    
    # Create port registry file if it doesn't exist (single source of truth)
    [[ ! -f .worktree-ports ]] && touch .worktree-ports
    
    # Create .env only if it doesn't exist
    [[ ! -f .env ]] && echo "SECRET_KEY='thiscanbewhateveryouwantfordevelopment'" > .env
fi

# Generate wsgi.py with assigned port
cat > wsgi.py <<EOF
from sspi_flask_app import init_app
from config import DevConfig

app = init_app(DevConfig)
if __name__ == "__main__":
    app.run(host='127.0.0.1', port=$PORT)
EOF

# Create local venv and install packages
type python && SSPI_PYTHON=python || SSPI_PYTHON=python3
"$SSPI_PYTHON" -m venv env
source env/bin/activate && pip install -r requirements.txt
pip install -e .

echo "✓ Setup complete! Run with:"
echo "  source env/bin/activate && flask run --debug --port $PORT"<|MERGE_RESOLUTION|>--- conflicted
+++ resolved
@@ -40,7 +40,6 @@
     # Create port registry if it doesn't exist
     [[ ! -f "$PORT_REGISTRY" ]] && touch "$PORT_REGISTRY"
     
-<<<<<<< HEAD
     # Clean up stale entries for non-existent worktrees
     if [[ -f "$PORT_REGISTRY" ]]; then
         # Create temp file with only active worktrees
@@ -52,9 +51,6 @@
         done < "$PORT_REGISTRY"
         mv "$TEMP_REGISTRY" "$PORT_REGISTRY"
     fi
-    
-=======
->>>>>>> 625d770c
     # Check for existing port assignment
     if grep -q "^$WORKTREE_NAME=" "$PORT_REGISTRY"; then
         PORT=$(grep "^$WORKTREE_NAME=" "$PORT_REGISTRY" | cut -d= -f2)
