*.DS_Store
**/.DS_Store

bin/*
env/*
etc/*
include/*
lib/*
lib64
share/*
instance/database.db
instance/**
instance
instance/*

<<<<<<< HEAD
.env 
=======
.env
>>>>>>> 7822a9ab
.flaskenv
*.egg
*.egg-info/

__pycache__
/__pycache__/
*.pyc
instance
**/__pycache__
**/__pycache__/
*.pyc
*.pyo

*.webassets-cache
*/webassets-cache
*.wsgi
wsgi.py

.htaccess
*.log
log/*
.sass-cache/*
.pytest_cache/*
.sass-cache
.pytest_cache

load_remote_data.py
# sspi_main_data_v3.json
# sspi_metadata.json

.DS_Store
.env
.flaskenv
*.pyc
*.pyo
env/
venv/
.venv/
env*
dist/
build/
*.egg
*.egg-info/
.tox/
.cache/
.pytest_cache/
.idea/
docs/_build/
.vscode

# Coverage reports
htmlcov/
.coverage
.coverage.*
*,cover<|MERGE_RESOLUTION|>--- conflicted
+++ resolved
@@ -13,11 +13,7 @@
 instance
 instance/*
 
-<<<<<<< HEAD
 .env 
-=======
-.env
->>>>>>> 7822a9ab
 .flaskenv
 *.egg
 *.egg-info/
